config ARCH_OMAP
	bool

config ARCH_OMAP2
	bool "TI OMAP2"
	depends on ARCH_MULTI_V6
	select ARCH_OMAP2PLUS
	select CPU_V6
	select MULTI_IRQ_HANDLER
	select SOC_HAS_OMAP2_SDRC

config ARCH_OMAP3
	bool "TI OMAP3"
	depends on ARCH_MULTI_V7
	select ARCH_OMAP2PLUS
	select ARCH_HAS_OPP
	select ARM_CPU_SUSPEND if PM
	select CPU_V7
	select MULTI_IRQ_HANDLER
	select OMAP_INTERCONNECT
	select PM_OPP if PM
	select PM_RUNTIME if CPU_IDLE
	select SOC_HAS_OMAP2_SDRC
	select USB_ARCH_HAS_EHCI if USB_SUPPORT

config ARCH_OMAP4
	bool "TI OMAP4"
	depends on ARCH_MULTI_V7
	select ARCH_OMAP2PLUS
	select ARCH_HAS_OPP
	select ARCH_NEEDS_CPU_IDLE_COUPLED if SMP
	select ARM_CPU_SUSPEND if PM
	select ARM_ERRATA_720789
	select ARM_GIC
	select CACHE_L2X0
	select CPU_V7
	select HAVE_ARM_SCU if SMP
	select HAVE_ARM_TWD if SMP
	select HAVE_SMP
	select OMAP_INTERCONNECT
	select PL310_ERRATA_588369
	select PL310_ERRATA_727915
	select PM_OPP if PM
	select PM_RUNTIME if CPU_IDLE
	select USB_ARCH_HAS_EHCI if USB_SUPPORT
	select ARM_ERRATA_754322
	select ARM_ERRATA_775420

config SOC_OMAP5
	bool "TI OMAP5"
	depends on ARCH_MULTI_V7
	select ARCH_OMAP2PLUS
	select ARM_CPU_SUSPEND if PM
	select ARM_GIC
	select CPU_V7
	select HAVE_ARM_SCU if SMP
	select HAVE_ARM_TWD if LOCAL_TIMERS
	select HAVE_SMP
	select HAVE_ARM_ARCH_TIMER
	select ARM_ERRATA_798181 if SMP

config SOC_AM33XX
	bool "TI AM33XX"
	depends on ARCH_MULTI_V7
	select ARCH_OMAP2PLUS
	select ARM_CPU_SUSPEND if PM
	select CPU_V7
	select MULTI_IRQ_HANDLER

config SOC_AM43XX
	bool "TI AM43x"
	depends on ARCH_MULTI_V7
	select CPU_V7
	select ARCH_OMAP2PLUS
	select MULTI_IRQ_HANDLER
	select ARM_GIC
	select MACH_OMAP_GENERIC

config ARCH_OMAP2PLUS
	bool
	select ARCH_HAS_BANDGAP
	select ARCH_HAS_CPUFREQ
	select ARCH_HAS_HOLES_MEMORYMODEL
	select ARCH_OMAP
	select ARCH_REQUIRE_GPIOLIB
	select CLKSRC_MMIO
	select COMMON_CLK
	select GENERIC_CLOCKEVENTS
	select GENERIC_IRQ_CHIP
<<<<<<< HEAD
=======
	select HAVE_CLK
	select MACH_OMAP_GENERIC
>>>>>>> 07eb663b
	select OMAP_DM_TIMER
	select PINCTRL
	select PROC_DEVICETREE if PROC_FS
	select SOC_BUS
	select SPARSE_IRQ
	select TI_PRIV_EDMA
	select USE_OF
	help
	  Systems based on OMAP2, OMAP3, OMAP4 or OMAP5


if ARCH_OMAP2PLUS

menu "TI OMAP2/3/4 Specific Features"

config ARCH_OMAP2PLUS_TYPICAL
	bool "Typical OMAP configuration"
	default y
	select AEABI
	select HIGHMEM
	select I2C
	select I2C_OMAP
	select MENELAUS if ARCH_OMAP2
	select NEON if CPU_V7
	select PM_RUNTIME
	select REGULATOR
	select TWL4030_CORE if ARCH_OMAP3 || ARCH_OMAP4
	select TWL4030_POWER if ARCH_OMAP3 || ARCH_OMAP4
	select VFP
	help
	  Compile a kernel suitable for booting most boards

config SOC_HAS_OMAP2_SDRC
	bool "OMAP2 SDRAM Controller support"

config SOC_HAS_REALTIME_COUNTER
	bool "Real time free running counter"
	depends on SOC_OMAP5 || SOC_DRA7XX
	default y

config SOC_DRA7XX
	bool "TI DRA7XX"
	select ARM_ARCH_TIMER
	select CPU_V7
	select ARM_GIC
	select HAVE_SMP
	select COMMON_CLK

comment "OMAP Core Type"
	depends on ARCH_OMAP2

config SOC_OMAP2420
	bool "OMAP2420 support"
	depends on ARCH_OMAP2
	default y
	select OMAP_DM_TIMER
	select SOC_HAS_OMAP2_SDRC

config SOC_OMAP2430
	bool "OMAP2430 support"
	depends on ARCH_OMAP2
	default y
	select SOC_HAS_OMAP2_SDRC

config SOC_OMAP3430
	bool "OMAP3430 support"
	depends on ARCH_OMAP3
	default y
	select SOC_HAS_OMAP2_SDRC

config SOC_TI81XX
	bool "TI81XX support"
	depends on ARCH_OMAP3
	default y

config OMAP_PACKAGE_ZAF
       bool

config OMAP_PACKAGE_ZAC
       bool

config OMAP_PACKAGE_CBC
       bool

config OMAP_PACKAGE_CBB
       bool

config OMAP_PACKAGE_CUS
       bool

config OMAP_PACKAGE_CBP
       bool

comment "OMAP Legacy Platform Data Board Type"
	depends on ARCH_OMAP2PLUS

config MACH_OMAP_GENERIC
	bool

config MACH_OMAP2_TUSB6010
	bool
	depends on ARCH_OMAP2 && SOC_OMAP2420
	default y if MACH_NOKIA_N8X0

config MACH_OMAP_H4
	bool "OMAP 2420 H4 board"
	depends on SOC_OMAP2420
	default y
	select OMAP_DEBUG_DEVICES
	select OMAP_PACKAGE_ZAF

config MACH_OMAP_2430SDP
	bool "OMAP 2430 SDP board"
	depends on SOC_OMAP2430
	default y
	select OMAP_PACKAGE_ZAC

config MACH_OMAP3_BEAGLE
	bool "OMAP3 BEAGLE board"
	depends on ARCH_OMAP3
	default y
	select OMAP_PACKAGE_CBB

config MACH_DEVKIT8000
	bool "DEVKIT8000 board"
	depends on ARCH_OMAP3
	default y
	select OMAP_PACKAGE_CUS

config MACH_OMAP_LDP
	bool "OMAP3 LDP board"
	depends on ARCH_OMAP3
	default y
	select OMAP_PACKAGE_CBB

config MACH_OMAP3530_LV_SOM
	bool "OMAP3 Logic 3530 LV SOM board"
	depends on ARCH_OMAP3
	default y
	select OMAP_PACKAGE_CBB
	help
	 Support for the LogicPD OMAP3530 SOM Development kit
	 for full description please see the products webpage at
	 http://www.logicpd.com/products/development-kits/texas-instruments-zoom%E2%84%A2-omap35x-development-kit

config MACH_OMAP3_TORPEDO
	bool "OMAP3 Logic 35x Torpedo board"
	depends on ARCH_OMAP3
	default y
	select OMAP_PACKAGE_CBB
	help
	 Support for the LogicPD OMAP35x Torpedo Development kit
	 for full description please see the products webpage at
	 http://www.logicpd.com/products/development-kits/zoom-omap35x-torpedo-development-kit

config MACH_OVERO
	bool "Gumstix Overo board"
	depends on ARCH_OMAP3
	default y
	select OMAP_PACKAGE_CBB

config MACH_OMAP3517EVM
	bool "OMAP3517/ AM3517 EVM board"
	depends on ARCH_OMAP3
	default y
	select OMAP_PACKAGE_CBB

config MACH_CRANEBOARD
	bool "AM3517/05 CRANE board"
	depends on ARCH_OMAP3
	select OMAP_PACKAGE_CBB

config MACH_OMAP3_PANDORA
	bool "OMAP3 Pandora"
	depends on ARCH_OMAP3
	default y
	select OMAP_PACKAGE_CBB
	select REGULATOR_FIXED_VOLTAGE if REGULATOR

config MACH_TOUCHBOOK
	bool "OMAP3 Touch Book"
	depends on ARCH_OMAP3
	default y
	select OMAP_PACKAGE_CBB

config MACH_OMAP_3430SDP
	bool "OMAP 3430 SDP board"
	depends on ARCH_OMAP3
	default y
	select OMAP_PACKAGE_CBB

config MACH_NOKIA_N800
       bool

config MACH_NOKIA_N810
       bool

config MACH_NOKIA_N810_WIMAX
       bool

config MACH_NOKIA_N8X0
	bool "Nokia N800/N810"
	depends on SOC_OMAP2420
	default y
	select MACH_NOKIA_N800
	select MACH_NOKIA_N810
	select MACH_NOKIA_N810_WIMAX
	select OMAP_PACKAGE_ZAC

config MACH_NOKIA_RX51
	bool "Nokia N900 (RX-51) phone"
	depends on ARCH_OMAP3
	default y
	select OMAP_PACKAGE_CBB

config MACH_CM_T35
	bool "CompuLab CM-T35/CM-T3730 modules"
	depends on ARCH_OMAP3
	default y
	select MACH_CM_T3730
	select OMAP_PACKAGE_CUS

config MACH_CM_T3517
	bool "CompuLab CM-T3517 module"
	depends on ARCH_OMAP3
	default y
	select OMAP_PACKAGE_CBB

config MACH_CM_T3730
       bool

config MACH_SBC3530
	bool "OMAP3 SBC STALKER board"
	depends on ARCH_OMAP3
	default y
	select OMAP_PACKAGE_CUS

config MACH_TI8168EVM
	bool "TI8168 Evaluation Module"
	depends on SOC_TI81XX
	default y

config MACH_TI8148EVM
	bool "TI8148 Evaluation Module"
	depends on SOC_TI81XX
	default y

config OMAP3_EMU
	bool "OMAP3 debugging peripherals"
	depends on ARCH_OMAP3
	select ARM_AMBA
	select OC_ETM
	help
	  Say Y here to enable debugging hardware of omap3

config OMAP3_SDRC_AC_TIMING
	bool "Enable SDRC AC timing register changes"
	depends on ARCH_OMAP3
	default n
	help
	  If you know that none of your system initiators will attempt to
	  access SDRAM during CORE DVFS, select Y here.  This should boost
	  SDRAM performance at lower CORE OPPs.  There are relatively few
	  users who will wish to say yes at this point - almost everyone will
	  wish to say no.  Selecting yes without understanding what is
	  going on could result in system crashes;

config OMAP4_ERRATA_I688
	bool "OMAP4 errata: Async Bridge Corruption"
	depends on (ARCH_OMAP4 || SOC_OMAP5) && !ARCH_MULTIPLATFORM
	select ARCH_HAS_BARRIERS
	help
	  If a data is stalled inside asynchronous bridge because of back
	  pressure, it may be accepted multiple times, creating pointer
	  misalignment that will corrupt next transfers on that data path
	  until next reset of the system (No recovery procedure once the
	  issue is hit, the path remains consistently broken). Async bridge
	  can be found on path between MPU to EMIF and MPU to L3 interconnect.
	  This situation can happen only when the idle is initiated by a
	  Master Request Disconnection (which is trigged by software when
	  executing WFI on CPU).
	  The work-around for this errata needs all the initiators connected
	  through async bridge must ensure that data path is properly drained
	  before issuing WFI. This condition will be met if one Strongly ordered
	  access is performed to the target right before executing the WFI.
	  In MPU case, L3 T2ASYNC FIFO and DDR T2ASYNC FIFO needs to be drained.
	  IO barrier ensure that there is no synchronisation loss on initiators
	  operating on both interconnect port simultaneously.
endmenu

endif<|MERGE_RESOLUTION|>--- conflicted
+++ resolved
@@ -87,11 +87,7 @@
 	select COMMON_CLK
 	select GENERIC_CLOCKEVENTS
 	select GENERIC_IRQ_CHIP
-<<<<<<< HEAD
-=======
-	select HAVE_CLK
 	select MACH_OMAP_GENERIC
->>>>>>> 07eb663b
 	select OMAP_DM_TIMER
 	select PINCTRL
 	select PROC_DEVICETREE if PROC_FS
