--- conflicted
+++ resolved
@@ -66,12 +66,8 @@
 config ARCH_HISI
 	bool "Hisilicon SoC Family"
 	select ARM_TIMER_SP804
-<<<<<<< HEAD
 	select HISILICON_IRQ_MBIGEN if PCI
-=======
-	select HISILICON_IRQ_MBIGEN
-	select PINCTRL
->>>>>>> 21adc4d7
+	select PINCTRL
 	help
 	  This enables support for Hisilicon ARMv8 SoC family
 
