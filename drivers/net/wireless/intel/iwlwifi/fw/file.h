--- conflicted
+++ resolved
@@ -99,12 +99,9 @@
 	IWL_UCODE_TLV_PNVM_VERSION		= 62,
 	IWL_UCODE_TLV_PNVM_SKU			= 64,
 	IWL_UCODE_TLV_TCM_DEBUG_ADDRS		= 65,
-<<<<<<< HEAD
-=======
 
 	IWL_UCODE_TLV_SEC_TABLE_ADDR		= 66,
 	IWL_UCODE_TLV_D3_KEK_KCK_ADDR		= 67,
->>>>>>> df0cc57e
 
 	IWL_UCODE_TLV_FW_NUM_STATIONS		= IWL_UCODE_TLV_CONST_BASE + 0,
 
@@ -423,11 +420,8 @@
 	IWL_UCODE_TLV_CAPA_PASSIVE_6GHZ_SCAN		= (__force iwl_ucode_tlv_capa_t)58,
 	IWL_UCODE_TLV_CAPA_HIDDEN_6GHZ_SCAN		= (__force iwl_ucode_tlv_capa_t)59,
 	IWL_UCODE_TLV_CAPA_BROADCAST_TWT		= (__force iwl_ucode_tlv_capa_t)60,
-<<<<<<< HEAD
-=======
 	IWL_UCODE_TLV_CAPA_COEX_HIGH_PRIO		= (__force iwl_ucode_tlv_capa_t)61,
 	IWL_UCODE_TLV_CAPA_RFIM_SUPPORT			= (__force iwl_ucode_tlv_capa_t)62,
->>>>>>> df0cc57e
 
 	/* set 2 */
 	IWL_UCODE_TLV_CAPA_EXTENDED_DTS_MEASURE		= (__force iwl_ucode_tlv_capa_t)64,
@@ -968,13 +962,10 @@
 	__le32 addr;
 }; /* FW_TLV_TCM_ERROR_INFO_ADDRS_S */
 
-<<<<<<< HEAD
-=======
 struct iwl_fw_dump_exclude {
 	__le32 addr, size;
 };
 
->>>>>>> df0cc57e
 static inline size_t _iwl_tlv_array_len(const struct iwl_ucode_tlv *tlv,
 					size_t fixed_size, size_t var_size)
 {
