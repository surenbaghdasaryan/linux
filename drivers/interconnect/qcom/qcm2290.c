// SPDX-License-Identifier: GPL-2.0
/*
 * Qualcomm QCM2290 Network-on-Chip (NoC) QoS driver
 *
 * Copyright (c) 2021, Linaro Ltd.
 *
 */

#include <dt-bindings/interconnect/qcom,qcm2290.h>
#include <linux/device.h>
#include <linux/interconnect-provider.h>
#include <linux/io.h>
#include <linux/mod_devicetable.h>
#include <linux/module.h>
#include <linux/platform_device.h>
#include <linux/regmap.h>
#include <linux/slab.h>

#include "icc-rpm.h"

enum {
	QCM2290_MASTER_APPSS_PROC = 1,
	QCM2290_MASTER_SNOC_BIMC_RT,
	QCM2290_MASTER_SNOC_BIMC_NRT,
	QCM2290_MASTER_SNOC_BIMC,
	QCM2290_MASTER_TCU_0,
	QCM2290_MASTER_GFX3D,
	QCM2290_MASTER_SNOC_CNOC,
	QCM2290_MASTER_QDSS_DAP,
	QCM2290_MASTER_CRYPTO_CORE0,
	QCM2290_MASTER_SNOC_CFG,
	QCM2290_MASTER_TIC,
	QCM2290_MASTER_ANOC_SNOC,
	QCM2290_MASTER_BIMC_SNOC,
	QCM2290_MASTER_PIMEM,
	QCM2290_MASTER_QDSS_BAM,
	QCM2290_MASTER_QUP_0,
	QCM2290_MASTER_IPA,
	QCM2290_MASTER_QDSS_ETR,
	QCM2290_MASTER_SDCC_1,
	QCM2290_MASTER_SDCC_2,
	QCM2290_MASTER_QPIC,
	QCM2290_MASTER_USB3_0,
	QCM2290_MASTER_QUP_CORE_0,
	QCM2290_MASTER_CAMNOC_SF,
	QCM2290_MASTER_VIDEO_P0,
	QCM2290_MASTER_VIDEO_PROC,
	QCM2290_MASTER_CAMNOC_HF,
	QCM2290_MASTER_MDP0,

	QCM2290_SLAVE_EBI1,
	QCM2290_SLAVE_BIMC_SNOC,
	QCM2290_SLAVE_BIMC_CFG,
	QCM2290_SLAVE_CAMERA_NRT_THROTTLE_CFG,
	QCM2290_SLAVE_CAMERA_RT_THROTTLE_CFG,
	QCM2290_SLAVE_CAMERA_CFG,
	QCM2290_SLAVE_CLK_CTL,
	QCM2290_SLAVE_CRYPTO_0_CFG,
	QCM2290_SLAVE_DISPLAY_CFG,
	QCM2290_SLAVE_DISPLAY_THROTTLE_CFG,
	QCM2290_SLAVE_GPU_CFG,
	QCM2290_SLAVE_HWKM,
	QCM2290_SLAVE_IMEM_CFG,
	QCM2290_SLAVE_IPA_CFG,
	QCM2290_SLAVE_LPASS,
	QCM2290_SLAVE_MESSAGE_RAM,
	QCM2290_SLAVE_PDM,
	QCM2290_SLAVE_PIMEM_CFG,
	QCM2290_SLAVE_PKA_WRAPPER,
	QCM2290_SLAVE_PMIC_ARB,
	QCM2290_SLAVE_PRNG,
	QCM2290_SLAVE_QDSS_CFG,
	QCM2290_SLAVE_QM_CFG,
	QCM2290_SLAVE_QM_MPU_CFG,
	QCM2290_SLAVE_QPIC,
	QCM2290_SLAVE_QUP_0,
	QCM2290_SLAVE_SDCC_1,
	QCM2290_SLAVE_SDCC_2,
	QCM2290_SLAVE_SNOC_CFG,
	QCM2290_SLAVE_TCSR,
	QCM2290_SLAVE_USB3,
	QCM2290_SLAVE_VENUS_CFG,
	QCM2290_SLAVE_VENUS_THROTTLE_CFG,
	QCM2290_SLAVE_VSENSE_CTRL_CFG,
	QCM2290_SLAVE_SERVICE_CNOC,
	QCM2290_SLAVE_APPSS,
	QCM2290_SLAVE_SNOC_CNOC,
	QCM2290_SLAVE_IMEM,
	QCM2290_SLAVE_PIMEM,
	QCM2290_SLAVE_SNOC_BIMC,
	QCM2290_SLAVE_SERVICE_SNOC,
	QCM2290_SLAVE_QDSS_STM,
	QCM2290_SLAVE_TCU,
	QCM2290_SLAVE_ANOC_SNOC,
	QCM2290_SLAVE_QUP_CORE_0,
	QCM2290_SLAVE_SNOC_BIMC_NRT,
	QCM2290_SLAVE_SNOC_BIMC_RT,
};

/* Master nodes */
static const u16 mas_appss_proc_links[] = {
	QCM2290_SLAVE_EBI1,
	QCM2290_SLAVE_BIMC_SNOC,
};

static struct qcom_icc_node mas_appss_proc = {
	.id = QCM2290_MASTER_APPSS_PROC,
	.name = "mas_apps_proc",
	.buswidth = 16,
	.qos.ap_owned = true,
	.qos.qos_port = 0,
	.qos.qos_mode = NOC_QOS_MODE_FIXED,
	.qos.prio_level = 0,
	.qos.areq_prio = 0,
	.mas_rpm_id = 0,
	.slv_rpm_id = -1,
	.num_links = ARRAY_SIZE(mas_appss_proc_links),
	.links = mas_appss_proc_links,
};

static const u16 mas_snoc_bimc_rt_links[] = {
	QCM2290_SLAVE_EBI1,
};

static struct qcom_icc_node mas_snoc_bimc_rt = {
	.id = QCM2290_MASTER_SNOC_BIMC_RT,
	.name = "mas_snoc_bimc_rt",
	.buswidth = 16,
	.qos.ap_owned = true,
	.qos.qos_port = 2,
	.qos.qos_mode = NOC_QOS_MODE_BYPASS,
	.mas_rpm_id = 163,
	.slv_rpm_id = -1,
	.num_links = ARRAY_SIZE(mas_snoc_bimc_rt_links),
	.links = mas_snoc_bimc_rt_links,
};

static const u16 mas_snoc_bimc_nrt_links[] = {
	QCM2290_SLAVE_EBI1,
};

static struct qcom_icc_node mas_snoc_bimc_nrt = {
	.id = QCM2290_MASTER_SNOC_BIMC_NRT,
	.name = "mas_snoc_bimc_nrt",
	.buswidth = 16,
	.qos.ap_owned = true,
	.qos.qos_port = 3,
	.qos.qos_mode = NOC_QOS_MODE_BYPASS,
	.mas_rpm_id = 164,
	.slv_rpm_id = -1,
	.num_links = ARRAY_SIZE(mas_snoc_bimc_nrt_links),
	.links = mas_snoc_bimc_nrt_links,
};

static const u16 mas_snoc_bimc_links[] = {
	QCM2290_SLAVE_EBI1,
};

static struct qcom_icc_node mas_snoc_bimc = {
	.id = QCM2290_MASTER_SNOC_BIMC,
	.name = "mas_snoc_bimc",
	.buswidth = 16,
	.qos.ap_owned = true,
	.qos.qos_port = 2,
	.qos.qos_mode = NOC_QOS_MODE_BYPASS,
	.mas_rpm_id = 164,
	.slv_rpm_id = -1,
	.num_links = ARRAY_SIZE(mas_snoc_bimc_links),
	.links = mas_snoc_bimc_links,
};

static const u16 mas_tcu_0_links[] = {
	QCM2290_SLAVE_EBI1,
	QCM2290_SLAVE_BIMC_SNOC,
};

static struct qcom_icc_node mas_tcu_0 = {
	.id = QCM2290_MASTER_TCU_0,
	.name = "mas_tcu_0",
	.buswidth = 8,
	.qos.ap_owned = true,
	.qos.qos_port = 4,
	.qos.qos_mode = NOC_QOS_MODE_FIXED,
	.qos.prio_level = 6,
	.qos.areq_prio = 6,
	.mas_rpm_id = 102,
	.slv_rpm_id = -1,
	.num_links = ARRAY_SIZE(mas_tcu_0_links),
	.links = mas_tcu_0_links,
};

static const u16 mas_snoc_cnoc_links[] = {
	QCM2290_SLAVE_CAMERA_RT_THROTTLE_CFG,
	QCM2290_SLAVE_SDCC_2,
	QCM2290_SLAVE_SDCC_1,
	QCM2290_SLAVE_QM_CFG,
	QCM2290_SLAVE_BIMC_CFG,
	QCM2290_SLAVE_USB3,
	QCM2290_SLAVE_QM_MPU_CFG,
	QCM2290_SLAVE_CAMERA_NRT_THROTTLE_CFG,
	QCM2290_SLAVE_QDSS_CFG,
	QCM2290_SLAVE_PDM,
	QCM2290_SLAVE_IPA_CFG,
	QCM2290_SLAVE_DISPLAY_THROTTLE_CFG,
	QCM2290_SLAVE_TCSR,
	QCM2290_SLAVE_MESSAGE_RAM,
	QCM2290_SLAVE_PMIC_ARB,
	QCM2290_SLAVE_LPASS,
	QCM2290_SLAVE_DISPLAY_CFG,
	QCM2290_SLAVE_VENUS_CFG,
	QCM2290_SLAVE_GPU_CFG,
	QCM2290_SLAVE_IMEM_CFG,
	QCM2290_SLAVE_SNOC_CFG,
	QCM2290_SLAVE_SERVICE_CNOC,
	QCM2290_SLAVE_VENUS_THROTTLE_CFG,
	QCM2290_SLAVE_PKA_WRAPPER,
	QCM2290_SLAVE_HWKM,
	QCM2290_SLAVE_PRNG,
	QCM2290_SLAVE_VSENSE_CTRL_CFG,
	QCM2290_SLAVE_CRYPTO_0_CFG,
	QCM2290_SLAVE_PIMEM_CFG,
	QCM2290_SLAVE_QUP_0,
	QCM2290_SLAVE_CAMERA_CFG,
	QCM2290_SLAVE_CLK_CTL,
	QCM2290_SLAVE_QPIC,
};

static struct qcom_icc_node mas_snoc_cnoc = {
	.id = QCM2290_MASTER_SNOC_CNOC,
	.name = "mas_snoc_cnoc",
	.buswidth = 8,
	.qos.ap_owned = true,
	.qos.qos_mode = NOC_QOS_MODE_INVALID,
	.mas_rpm_id = 52,
	.slv_rpm_id = -1,
	.num_links = ARRAY_SIZE(mas_snoc_cnoc_links),
	.links = mas_snoc_cnoc_links,
};

static const u16 mas_qdss_dap_links[] = {
	QCM2290_SLAVE_CAMERA_RT_THROTTLE_CFG,
	QCM2290_SLAVE_SDCC_2,
	QCM2290_SLAVE_SDCC_1,
	QCM2290_SLAVE_QM_CFG,
	QCM2290_SLAVE_BIMC_CFG,
	QCM2290_SLAVE_USB3,
	QCM2290_SLAVE_QM_MPU_CFG,
	QCM2290_SLAVE_CAMERA_NRT_THROTTLE_CFG,
	QCM2290_SLAVE_QDSS_CFG,
	QCM2290_SLAVE_PDM,
	QCM2290_SLAVE_IPA_CFG,
	QCM2290_SLAVE_DISPLAY_THROTTLE_CFG,
	QCM2290_SLAVE_TCSR,
	QCM2290_SLAVE_MESSAGE_RAM,
	QCM2290_SLAVE_PMIC_ARB,
	QCM2290_SLAVE_LPASS,
	QCM2290_SLAVE_DISPLAY_CFG,
	QCM2290_SLAVE_VENUS_CFG,
	QCM2290_SLAVE_GPU_CFG,
	QCM2290_SLAVE_IMEM_CFG,
	QCM2290_SLAVE_SNOC_CFG,
	QCM2290_SLAVE_SERVICE_CNOC,
	QCM2290_SLAVE_VENUS_THROTTLE_CFG,
	QCM2290_SLAVE_PKA_WRAPPER,
	QCM2290_SLAVE_HWKM,
	QCM2290_SLAVE_PRNG,
	QCM2290_SLAVE_VSENSE_CTRL_CFG,
	QCM2290_SLAVE_CRYPTO_0_CFG,
	QCM2290_SLAVE_PIMEM_CFG,
	QCM2290_SLAVE_QUP_0,
	QCM2290_SLAVE_CAMERA_CFG,
	QCM2290_SLAVE_CLK_CTL,
	QCM2290_SLAVE_QPIC,
};

static struct qcom_icc_node mas_qdss_dap = {
	.id = QCM2290_MASTER_QDSS_DAP,
	.name = "mas_qdss_dap",
	.buswidth = 8,
	.qos.ap_owned = true,
	.qos.qos_mode = NOC_QOS_MODE_INVALID,
	.mas_rpm_id = 49,
	.slv_rpm_id = -1,
	.num_links = ARRAY_SIZE(mas_qdss_dap_links),
	.links = mas_qdss_dap_links,
};

static const u16 mas_crypto_core0_links[] = {
	QCM2290_SLAVE_ANOC_SNOC
};

static struct qcom_icc_node mas_crypto_core0 = {
	.id = QCM2290_MASTER_CRYPTO_CORE0,
	.name = "mas_crypto_core0",
	.buswidth = 8,
	.qos.ap_owned = true,
	.qos.qos_port = 22,
	.qos.qos_mode = NOC_QOS_MODE_FIXED,
	.qos.areq_prio = 2,
	.mas_rpm_id = 23,
	.slv_rpm_id = -1,
	.num_links = ARRAY_SIZE(mas_crypto_core0_links),
	.links = mas_crypto_core0_links,
};

static const u16 mas_qup_core_0_links[] = {
	QCM2290_SLAVE_QUP_CORE_0,
};

static struct qcom_icc_node mas_qup_core_0 = {
	.id = QCM2290_MASTER_QUP_CORE_0,
	.name = "mas_qup_core_0",
	.buswidth = 4,
	.mas_rpm_id = 170,
	.slv_rpm_id = -1,
	.num_links = ARRAY_SIZE(mas_qup_core_0_links),
	.links = mas_qup_core_0_links,
};

static const u16 mas_camnoc_sf_links[] = {
	QCM2290_SLAVE_SNOC_BIMC_NRT,
};

static struct qcom_icc_node mas_camnoc_sf = {
	.id = QCM2290_MASTER_CAMNOC_SF,
	.name = "mas_camnoc_sf",
	.buswidth = 32,
	.qos.ap_owned = true,
	.qos.qos_port = 4,
	.qos.qos_mode = NOC_QOS_MODE_FIXED,
	.qos.areq_prio = 3,
	.mas_rpm_id = 172,
	.slv_rpm_id = -1,
	.num_links = ARRAY_SIZE(mas_camnoc_sf_links),
	.links = mas_camnoc_sf_links,
};

static const u16 mas_camnoc_hf_links[] = {
	QCM2290_SLAVE_SNOC_BIMC_RT,
};

static struct qcom_icc_node mas_camnoc_hf = {
	.id = QCM2290_MASTER_CAMNOC_HF,
	.name = "mas_camnoc_hf",
	.buswidth = 32,
	.qos.ap_owned = true,
	.qos.qos_port = 10,
	.qos.qos_mode = NOC_QOS_MODE_FIXED,
	.qos.areq_prio = 3,
	.qos.urg_fwd_en = true,
	.mas_rpm_id = 173,
	.slv_rpm_id = -1,
	.num_links = ARRAY_SIZE(mas_camnoc_hf_links),
	.links = mas_camnoc_hf_links,
};

static const u16 mas_mdp0_links[] = {
	QCM2290_SLAVE_SNOC_BIMC_RT,
};

static struct qcom_icc_node mas_mdp0 = {
	.id = QCM2290_MASTER_MDP0,
	.name = "mas_mdp0",
	.buswidth = 16,
	.qos.ap_owned = true,
	.qos.qos_port = 5,
	.qos.qos_mode = NOC_QOS_MODE_FIXED,
	.qos.areq_prio = 3,
	.qos.urg_fwd_en = true,
	.mas_rpm_id = 8,
	.slv_rpm_id = -1,
	.num_links = ARRAY_SIZE(mas_mdp0_links),
	.links = mas_mdp0_links,
};

static const u16 mas_video_p0_links[] = {
	QCM2290_SLAVE_SNOC_BIMC_NRT,
};

static struct qcom_icc_node mas_video_p0 = {
	.id = QCM2290_MASTER_VIDEO_P0,
	.name = "mas_video_p0",
	.buswidth = 16,
	.qos.ap_owned = true,
	.qos.qos_port = 9,
	.qos.qos_mode = NOC_QOS_MODE_FIXED,
	.qos.areq_prio = 3,
	.qos.urg_fwd_en = true,
	.mas_rpm_id = 9,
	.slv_rpm_id = -1,
	.num_links = ARRAY_SIZE(mas_video_p0_links),
	.links = mas_video_p0_links,
};

static const u16 mas_video_proc_links[] = {
	QCM2290_SLAVE_SNOC_BIMC_NRT,
};

static struct qcom_icc_node mas_video_proc = {
	.id = QCM2290_MASTER_VIDEO_PROC,
	.name = "mas_video_proc",
	.buswidth = 8,
	.qos.ap_owned = true,
	.qos.qos_port = 13,
	.qos.qos_mode = NOC_QOS_MODE_FIXED,
	.qos.areq_prio = 4,
	.mas_rpm_id = 168,
	.slv_rpm_id = -1,
	.num_links = ARRAY_SIZE(mas_video_proc_links),
	.links = mas_video_proc_links,
};

static const u16 mas_snoc_cfg_links[] = {
	QCM2290_SLAVE_SERVICE_SNOC,
};

static struct qcom_icc_node mas_snoc_cfg = {
	.id = QCM2290_MASTER_SNOC_CFG,
	.name = "mas_snoc_cfg",
	.buswidth = 4,
	.qos.ap_owned = true,
	.qos.qos_mode = NOC_QOS_MODE_INVALID,
	.mas_rpm_id = 20,
	.slv_rpm_id = -1,
	.num_links = ARRAY_SIZE(mas_snoc_cfg_links),
	.links = mas_snoc_cfg_links,
};

static const u16 mas_tic_links[] = {
	QCM2290_SLAVE_PIMEM,
	QCM2290_SLAVE_IMEM,
	QCM2290_SLAVE_APPSS,
	QCM2290_SLAVE_SNOC_BIMC,
	QCM2290_SLAVE_SNOC_CNOC,
	QCM2290_SLAVE_TCU,
	QCM2290_SLAVE_QDSS_STM,
};

static struct qcom_icc_node mas_tic = {
	.id = QCM2290_MASTER_TIC,
	.name = "mas_tic",
	.buswidth = 4,
	.qos.ap_owned = true,
	.qos.qos_port = 8,
	.qos.qos_mode = NOC_QOS_MODE_FIXED,
	.qos.areq_prio = 2,
	.mas_rpm_id = 51,
	.slv_rpm_id = -1,
	.num_links = ARRAY_SIZE(mas_tic_links),
	.links = mas_tic_links,
};

static const u16 mas_anoc_snoc_links[] = {
	QCM2290_SLAVE_PIMEM,
	QCM2290_SLAVE_IMEM,
	QCM2290_SLAVE_APPSS,
	QCM2290_SLAVE_SNOC_BIMC,
	QCM2290_SLAVE_SNOC_CNOC,
	QCM2290_SLAVE_TCU,
	QCM2290_SLAVE_QDSS_STM,
};

static struct qcom_icc_node mas_anoc_snoc = {
	.id = QCM2290_MASTER_ANOC_SNOC,
	.name = "mas_anoc_snoc",
	.buswidth = 16,
	.mas_rpm_id = 110,
	.slv_rpm_id = -1,
	.num_links = ARRAY_SIZE(mas_anoc_snoc_links),
	.links = mas_anoc_snoc_links,
};

static const u16 mas_bimc_snoc_links[] = {
	QCM2290_SLAVE_PIMEM,
	QCM2290_SLAVE_IMEM,
	QCM2290_SLAVE_APPSS,
	QCM2290_SLAVE_SNOC_CNOC,
	QCM2290_SLAVE_TCU,
	QCM2290_SLAVE_QDSS_STM,
};

static struct qcom_icc_node mas_bimc_snoc = {
	.id = QCM2290_MASTER_BIMC_SNOC,
	.name = "mas_bimc_snoc",
	.buswidth = 8,
	.mas_rpm_id = 21,
	.slv_rpm_id = -1,
	.num_links = ARRAY_SIZE(mas_bimc_snoc_links),
	.links = mas_bimc_snoc_links,
};

static const u16 mas_pimem_links[] = {
	QCM2290_SLAVE_IMEM,
	QCM2290_SLAVE_SNOC_BIMC,
};

static struct qcom_icc_node mas_pimem = {
	.id = QCM2290_MASTER_PIMEM,
	.name = "mas_pimem",
	.buswidth = 8,
	.qos.ap_owned = true,
	.qos.qos_port = 20,
	.qos.qos_mode = NOC_QOS_MODE_FIXED,
	.qos.areq_prio = 2,
	.mas_rpm_id = 113,
	.slv_rpm_id = -1,
	.num_links = ARRAY_SIZE(mas_pimem_links),
	.links = mas_pimem_links,
};

static const u16 mas_qdss_bam_links[] = {
	QCM2290_SLAVE_ANOC_SNOC,
};

static struct qcom_icc_node mas_qdss_bam = {
	.id = QCM2290_MASTER_QDSS_BAM,
	.name = "mas_qdss_bam",
	.buswidth = 4,
	.qos.ap_owned = true,
	.qos.qos_port = 2,
	.qos.qos_mode = NOC_QOS_MODE_FIXED,
	.qos.areq_prio = 2,
	.mas_rpm_id = 19,
	.slv_rpm_id = -1,
	.num_links = ARRAY_SIZE(mas_qdss_bam_links),
	.links = mas_qdss_bam_links,
};

static const u16 mas_qup_0_links[] = {
	QCM2290_SLAVE_ANOC_SNOC,
};

static struct qcom_icc_node mas_qup_0 = {
	.id = QCM2290_MASTER_QUP_0,
	.name = "mas_qup_0",
	.buswidth = 4,
	.qos.ap_owned = true,
	.qos.qos_port = 0,
	.qos.qos_mode = NOC_QOS_MODE_FIXED,
	.qos.areq_prio = 2,
	.mas_rpm_id = 166,
	.slv_rpm_id = -1,
	.num_links = ARRAY_SIZE(mas_qup_0_links),
	.links = mas_qup_0_links,
};

static const u16 mas_ipa_links[] = {
	QCM2290_SLAVE_ANOC_SNOC,
};

static struct qcom_icc_node mas_ipa = {
	.id = QCM2290_MASTER_IPA,
	.name = "mas_ipa",
	.buswidth = 8,
	.qos.ap_owned = true,
	.qos.qos_port = 3,
	.qos.qos_mode = NOC_QOS_MODE_FIXED,
	.qos.areq_prio = 2,
	.mas_rpm_id = 59,
	.slv_rpm_id = -1,
	.num_links = ARRAY_SIZE(mas_ipa_links),
	.links = mas_ipa_links,
};

static const u16 mas_qdss_etr_links[] = {
	QCM2290_SLAVE_ANOC_SNOC,
};

static struct qcom_icc_node mas_qdss_etr = {
	.id = QCM2290_MASTER_QDSS_ETR,
	.name = "mas_qdss_etr",
	.buswidth = 8,
	.qos.ap_owned = true,
	.qos.qos_port = 12,
	.qos.qos_mode = NOC_QOS_MODE_FIXED,
	.qos.areq_prio = 2,
	.mas_rpm_id = 31,
	.slv_rpm_id = -1,
	.num_links = ARRAY_SIZE(mas_qdss_etr_links),
	.links = mas_qdss_etr_links,
};

static const u16 mas_sdcc_1_links[] = {
	QCM2290_SLAVE_ANOC_SNOC,
};

static struct qcom_icc_node mas_sdcc_1 = {
	.id = QCM2290_MASTER_SDCC_1,
	.name = "mas_sdcc_1",
	.buswidth = 8,
	.qos.ap_owned = true,
	.qos.qos_port = 17,
	.qos.qos_mode = NOC_QOS_MODE_FIXED,
	.qos.areq_prio = 2,
	.mas_rpm_id = 33,
	.slv_rpm_id = -1,
	.num_links = ARRAY_SIZE(mas_sdcc_1_links),
	.links = mas_sdcc_1_links,
};

static const u16 mas_sdcc_2_links[] = {
	QCM2290_SLAVE_ANOC_SNOC,
};

static struct qcom_icc_node mas_sdcc_2 = {
	.id = QCM2290_MASTER_SDCC_2,
	.name = "mas_sdcc_2",
	.buswidth = 8,
	.qos.ap_owned = true,
	.qos.qos_port = 23,
	.qos.qos_mode = NOC_QOS_MODE_FIXED,
	.qos.areq_prio = 2,
	.mas_rpm_id = 35,
	.slv_rpm_id = -1,
	.num_links = ARRAY_SIZE(mas_sdcc_2_links),
	.links = mas_sdcc_2_links,
};

static const u16 mas_qpic_links[] = {
	QCM2290_SLAVE_ANOC_SNOC,
};

static struct qcom_icc_node mas_qpic = {
	.id = QCM2290_MASTER_QPIC,
	.name = "mas_qpic",
	.buswidth = 4,
	.qos.ap_owned = true,
	.qos.qos_port = 1,
	.qos.qos_mode = NOC_QOS_MODE_FIXED,
	.qos.areq_prio = 2,
	.mas_rpm_id = 58,
	.slv_rpm_id = -1,
	.num_links = ARRAY_SIZE(mas_qpic_links),
	.links = mas_qpic_links,
};

static const u16 mas_usb3_0_links[] = {
	QCM2290_SLAVE_ANOC_SNOC,
};

static struct qcom_icc_node mas_usb3_0 = {
	.id = QCM2290_MASTER_USB3_0,
	.name = "mas_usb3_0",
	.buswidth = 8,
	.qos.ap_owned = true,
	.qos.qos_port = 24,
	.qos.qos_mode = NOC_QOS_MODE_FIXED,
	.qos.areq_prio = 2,
	.mas_rpm_id = 32,
	.slv_rpm_id = -1,
	.num_links = ARRAY_SIZE(mas_usb3_0_links),
	.links = mas_usb3_0_links,
};

static const u16 mas_gfx3d_links[] = {
	QCM2290_SLAVE_EBI1,
};

static struct qcom_icc_node mas_gfx3d = {
	.id = QCM2290_MASTER_GFX3D,
	.name = "mas_gfx3d",
	.buswidth = 32,
	.qos.ap_owned = true,
	.qos.qos_port = 1,
	.qos.qos_mode = NOC_QOS_MODE_FIXED,
	.qos.prio_level = 0,
	.qos.areq_prio = 0,
	.mas_rpm_id = 6,
	.slv_rpm_id = -1,
	.num_links = ARRAY_SIZE(mas_gfx3d_links),
	.links = mas_gfx3d_links,
};

/* Slave nodes */
static struct qcom_icc_node slv_ebi1 = {
	.name = "slv_ebi1",
	.id = QCM2290_SLAVE_EBI1,
	.buswidth = 8,
	.mas_rpm_id = -1,
	.slv_rpm_id = 0,
};

static const u16 slv_bimc_snoc_links[] = {
	QCM2290_MASTER_BIMC_SNOC,
};

static struct qcom_icc_node slv_bimc_snoc = {
	.name = "slv_bimc_snoc",
	.id = QCM2290_SLAVE_BIMC_SNOC,
	.buswidth = 8,
	.mas_rpm_id = -1,
	.slv_rpm_id = 2,
	.num_links = ARRAY_SIZE(slv_bimc_snoc_links),
	.links = slv_bimc_snoc_links,
};

static struct qcom_icc_node slv_bimc_cfg = {
	.name = "slv_bimc_cfg",
	.id = QCM2290_SLAVE_BIMC_CFG,
	.buswidth = 4,
	.qos.ap_owned = true,
	.qos.qos_mode = NOC_QOS_MODE_INVALID,
	.mas_rpm_id = -1,
	.slv_rpm_id = 56,
};

static struct qcom_icc_node slv_camera_nrt_throttle_cfg = {
	.name = "slv_camera_nrt_throttle_cfg",
	.id = QCM2290_SLAVE_CAMERA_NRT_THROTTLE_CFG,
	.buswidth = 4,
	.qos.ap_owned = true,
	.qos.qos_mode = NOC_QOS_MODE_INVALID,
	.mas_rpm_id = -1,
	.slv_rpm_id = 271,
};

static struct qcom_icc_node slv_camera_rt_throttle_cfg = {
	.name = "slv_camera_rt_throttle_cfg",
	.id = QCM2290_SLAVE_CAMERA_RT_THROTTLE_CFG,
	.buswidth = 4,
	.qos.ap_owned = true,
	.qos.qos_mode = NOC_QOS_MODE_INVALID,
	.mas_rpm_id = -1,
	.slv_rpm_id = 279,
};

static struct qcom_icc_node slv_camera_cfg = {
	.name = "slv_camera_cfg",
	.id = QCM2290_SLAVE_CAMERA_CFG,
	.buswidth = 4,
	.qos.ap_owned = true,
	.qos.qos_mode = NOC_QOS_MODE_INVALID,
	.mas_rpm_id = -1,
	.slv_rpm_id = 3,
};

static struct qcom_icc_node slv_clk_ctl = {
	.name = "slv_clk_ctl",
	.id = QCM2290_SLAVE_CLK_CTL,
	.buswidth = 4,
	.qos.ap_owned = true,
	.qos.qos_mode = NOC_QOS_MODE_INVALID,
	.mas_rpm_id = -1,
	.slv_rpm_id = 47,
};

static struct qcom_icc_node slv_crypto_0_cfg = {
	.name = "slv_crypto_0_cfg",
	.id = QCM2290_SLAVE_CRYPTO_0_CFG,
	.buswidth = 4,
	.qos.ap_owned = true,
	.qos.qos_mode = NOC_QOS_MODE_INVALID,
	.mas_rpm_id = -1,
	.slv_rpm_id = 52,
};

static struct qcom_icc_node slv_display_cfg = {
	.name = "slv_display_cfg",
	.id = QCM2290_SLAVE_DISPLAY_CFG,
	.buswidth = 4,
	.qos.ap_owned = true,
	.qos.qos_mode = NOC_QOS_MODE_INVALID,
	.mas_rpm_id = -1,
	.slv_rpm_id = 4,
};

static struct qcom_icc_node slv_display_throttle_cfg = {
	.name = "slv_display_throttle_cfg",
	.id = QCM2290_SLAVE_DISPLAY_THROTTLE_CFG,
	.buswidth = 4,
	.qos.ap_owned = true,
	.qos.qos_mode = NOC_QOS_MODE_INVALID,
	.mas_rpm_id = -1,
	.slv_rpm_id = 156,
};

static struct qcom_icc_node slv_gpu_cfg = {
	.name = "slv_gpu_cfg",
	.id = QCM2290_SLAVE_GPU_CFG,
	.buswidth = 8,
	.qos.ap_owned = true,
	.qos.qos_mode = NOC_QOS_MODE_INVALID,
	.mas_rpm_id = -1,
	.slv_rpm_id = 275,
};

static struct qcom_icc_node slv_hwkm = {
	.name = "slv_hwkm",
	.id = QCM2290_SLAVE_HWKM,
	.buswidth = 4,
	.qos.ap_owned = true,
	.qos.qos_mode = NOC_QOS_MODE_INVALID,
	.mas_rpm_id = -1,
	.slv_rpm_id = 280,
};

static struct qcom_icc_node slv_imem_cfg = {
	.name = "slv_imem_cfg",
	.id = QCM2290_SLAVE_IMEM_CFG,
	.buswidth = 4,
	.qos.ap_owned = true,
	.qos.qos_mode = NOC_QOS_MODE_INVALID,
	.mas_rpm_id = -1,
	.slv_rpm_id = 54,
};

static struct qcom_icc_node slv_ipa_cfg = {
	.name = "slv_ipa_cfg",
	.id = QCM2290_SLAVE_IPA_CFG,
	.buswidth = 4,
	.qos.ap_owned = true,
	.qos.qos_mode = NOC_QOS_MODE_INVALID,
	.mas_rpm_id = -1,
	.slv_rpm_id = 183,
};

static struct qcom_icc_node slv_lpass = {
	.name = "slv_lpass",
	.id = QCM2290_SLAVE_LPASS,
	.buswidth = 4,
	.qos.ap_owned = true,
	.qos.qos_mode = NOC_QOS_MODE_INVALID,
	.mas_rpm_id = -1,
	.slv_rpm_id = 21,
};

static struct qcom_icc_node slv_message_ram = {
	.name = "slv_message_ram",
	.id = QCM2290_SLAVE_MESSAGE_RAM,
	.buswidth = 4,
	.qos.ap_owned = true,
	.qos.qos_mode = NOC_QOS_MODE_INVALID,
	.mas_rpm_id = -1,
	.slv_rpm_id = 55,
};

static struct qcom_icc_node slv_pdm = {
	.name = "slv_pdm",
	.id = QCM2290_SLAVE_PDM,
	.buswidth = 4,
	.qos.ap_owned = true,
	.qos.qos_mode = NOC_QOS_MODE_INVALID,
	.mas_rpm_id = -1,
	.slv_rpm_id = 41,
};

static struct qcom_icc_node slv_pimem_cfg = {
	.name = "slv_pimem_cfg",
	.id = QCM2290_SLAVE_PIMEM_CFG,
	.buswidth = 4,
	.qos.ap_owned = true,
	.qos.qos_mode = NOC_QOS_MODE_INVALID,
	.mas_rpm_id = -1,
	.slv_rpm_id = 167,
};

static struct qcom_icc_node slv_pka_wrapper = {
	.name = "slv_pka_wrapper",
	.id = QCM2290_SLAVE_PKA_WRAPPER,
	.buswidth = 4,
	.qos.ap_owned = true,
	.qos.qos_mode = NOC_QOS_MODE_INVALID,
	.mas_rpm_id = -1,
	.slv_rpm_id = 281,
};

static struct qcom_icc_node slv_pmic_arb = {
	.name = "slv_pmic_arb",
	.id = QCM2290_SLAVE_PMIC_ARB,
	.buswidth = 4,
	.qos.ap_owned = true,
	.qos.qos_mode = NOC_QOS_MODE_INVALID,
	.mas_rpm_id = -1,
	.slv_rpm_id = 59,
};

static struct qcom_icc_node slv_prng = {
	.name = "slv_prng",
	.id = QCM2290_SLAVE_PRNG,
	.buswidth = 4,
	.qos.ap_owned = true,
	.qos.qos_mode = NOC_QOS_MODE_INVALID,
	.mas_rpm_id = -1,
	.slv_rpm_id = 44,
};

static struct qcom_icc_node slv_qdss_cfg = {
	.name = "slv_qdss_cfg",
	.id = QCM2290_SLAVE_QDSS_CFG,
	.buswidth = 4,
	.qos.ap_owned = true,
	.qos.qos_mode = NOC_QOS_MODE_INVALID,
	.mas_rpm_id = -1,
	.slv_rpm_id = 63,
};

static struct qcom_icc_node slv_qm_cfg = {
	.name = "slv_qm_cfg",
	.id = QCM2290_SLAVE_QM_CFG,
	.buswidth = 4,
	.qos.ap_owned = true,
	.qos.qos_mode = NOC_QOS_MODE_INVALID,
	.mas_rpm_id = -1,
	.slv_rpm_id = 212,
};

static struct qcom_icc_node slv_qm_mpu_cfg = {
	.name = "slv_qm_mpu_cfg",
	.id = QCM2290_SLAVE_QM_MPU_CFG,
	.buswidth = 4,
	.qos.ap_owned = true,
	.qos.qos_mode = NOC_QOS_MODE_INVALID,
	.mas_rpm_id = -1,
	.slv_rpm_id = 231,
};

static struct qcom_icc_node slv_qpic = {
	.name = "slv_qpic",
	.id = QCM2290_SLAVE_QPIC,
	.buswidth = 4,
	.qos.ap_owned = true,
	.qos.qos_mode = NOC_QOS_MODE_INVALID,
	.mas_rpm_id = -1,
	.slv_rpm_id = 80,
};

static struct qcom_icc_node slv_qup_0 = {
	.name = "slv_qup_0",
	.id = QCM2290_SLAVE_QUP_0,
	.buswidth = 4,
	.qos.ap_owned = true,
	.qos.qos_mode = NOC_QOS_MODE_INVALID,
	.mas_rpm_id = -1,
	.slv_rpm_id = 261,
};

static struct qcom_icc_node slv_sdcc_1 = {
	.name = "slv_sdcc_1",
	.id = QCM2290_SLAVE_SDCC_1,
	.buswidth = 4,
	.qos.ap_owned = true,
	.qos.qos_mode = NOC_QOS_MODE_INVALID,
	.mas_rpm_id = -1,
	.slv_rpm_id = 31,
};

static struct qcom_icc_node slv_sdcc_2 = {
	.name = "slv_sdcc_2",
	.id = QCM2290_SLAVE_SDCC_2,
	.buswidth = 4,
	.qos.ap_owned = true,
	.qos.qos_mode = NOC_QOS_MODE_INVALID,
	.mas_rpm_id = -1,
	.slv_rpm_id = 33,
};

static const u16 slv_snoc_cfg_links[] = {
	QCM2290_MASTER_SNOC_CFG,
};

static struct qcom_icc_node slv_snoc_cfg = {
	.name = "slv_snoc_cfg",
	.id = QCM2290_SLAVE_SNOC_CFG,
	.buswidth = 4,
	.qos.ap_owned = true,
	.qos.qos_mode = NOC_QOS_MODE_INVALID,
	.mas_rpm_id = -1,
	.slv_rpm_id = 70,
	.num_links = ARRAY_SIZE(slv_snoc_cfg_links),
	.links = slv_snoc_cfg_links,
};

static struct qcom_icc_node slv_tcsr = {
	.name = "slv_tcsr",
	.id = QCM2290_SLAVE_TCSR,
	.buswidth = 4,
	.qos.ap_owned = true,
	.qos.qos_mode = NOC_QOS_MODE_INVALID,
	.mas_rpm_id = -1,
	.slv_rpm_id = 50,
};

static struct qcom_icc_node slv_usb3 = {
	.name = "slv_usb3",
	.id = QCM2290_SLAVE_USB3,
	.buswidth = 4,
	.qos.ap_owned = true,
	.qos.qos_mode = NOC_QOS_MODE_INVALID,
	.mas_rpm_id = -1,
	.slv_rpm_id = 22,
};

static struct qcom_icc_node slv_venus_cfg = {
	.name = "slv_venus_cfg",
	.id = QCM2290_SLAVE_VENUS_CFG,
	.buswidth = 4,
	.qos.ap_owned = true,
	.qos.qos_mode = NOC_QOS_MODE_INVALID,
	.mas_rpm_id = -1,
	.slv_rpm_id = 10,
};

static struct qcom_icc_node slv_venus_throttle_cfg = {
	.name = "slv_venus_throttle_cfg",
	.id = QCM2290_SLAVE_VENUS_THROTTLE_CFG,
	.buswidth = 4,
	.qos.ap_owned = true,
	.qos.qos_mode = NOC_QOS_MODE_INVALID,
	.mas_rpm_id = -1,
	.slv_rpm_id = 178,
};

static struct qcom_icc_node slv_vsense_ctrl_cfg = {
	.name = "slv_vsense_ctrl_cfg",
	.id = QCM2290_SLAVE_VSENSE_CTRL_CFG,
	.buswidth = 4,
	.qos.ap_owned = true,
	.qos.qos_mode = NOC_QOS_MODE_INVALID,
	.mas_rpm_id = -1,
	.slv_rpm_id = 263,
};

static struct qcom_icc_node slv_service_cnoc = {
	.name = "slv_service_cnoc",
	.id = QCM2290_SLAVE_SERVICE_CNOC,
	.buswidth = 4,
	.qos.ap_owned = true,
	.qos.qos_mode = NOC_QOS_MODE_INVALID,
	.mas_rpm_id = -1,
	.slv_rpm_id = 76,
};

static struct qcom_icc_node slv_qup_core_0 = {
	.name = "slv_qup_core_0",
	.id = QCM2290_SLAVE_QUP_CORE_0,
	.buswidth = 4,
	.qos.ap_owned = true,
	.qos.qos_mode = NOC_QOS_MODE_INVALID,
	.mas_rpm_id = -1,
	.slv_rpm_id = 264,
};

static const u16 slv_snoc_bimc_nrt_links[] = {
	QCM2290_MASTER_SNOC_BIMC_NRT,
};

static struct qcom_icc_node slv_snoc_bimc_nrt = {
	.name = "slv_snoc_bimc_nrt",
	.id = QCM2290_SLAVE_SNOC_BIMC_NRT,
	.buswidth = 16,
	.qos.ap_owned = true,
	.qos.qos_mode = NOC_QOS_MODE_INVALID,
	.mas_rpm_id = -1,
	.slv_rpm_id = 259,
	.num_links = ARRAY_SIZE(slv_snoc_bimc_nrt_links),
	.links = slv_snoc_bimc_nrt_links,
};

static const u16 slv_snoc_bimc_rt_links[] = {
	QCM2290_MASTER_SNOC_BIMC_RT,
};

static struct qcom_icc_node slv_snoc_bimc_rt = {
	.name = "slv_snoc_bimc_rt",
	.id = QCM2290_SLAVE_SNOC_BIMC_RT,
	.buswidth = 16,
	.qos.ap_owned = true,
	.qos.qos_mode = NOC_QOS_MODE_INVALID,
	.mas_rpm_id = -1,
	.slv_rpm_id = 260,
	.num_links = ARRAY_SIZE(slv_snoc_bimc_rt_links),
	.links = slv_snoc_bimc_rt_links,
};

static struct qcom_icc_node slv_appss = {
	.name = "slv_appss",
	.id = QCM2290_SLAVE_APPSS,
	.buswidth = 8,
	.qos.ap_owned = true,
	.qos.qos_mode = NOC_QOS_MODE_INVALID,
	.mas_rpm_id = -1,
	.slv_rpm_id = 20,
};

static const u16 slv_snoc_cnoc_links[] = {
	QCM2290_MASTER_SNOC_CNOC,
};

static struct qcom_icc_node slv_snoc_cnoc = {
	.name = "slv_snoc_cnoc",
	.id = QCM2290_SLAVE_SNOC_CNOC,
	.buswidth = 8,
	.mas_rpm_id = -1,
	.slv_rpm_id = 25,
	.num_links = ARRAY_SIZE(slv_snoc_cnoc_links),
	.links = slv_snoc_cnoc_links,
};

static struct qcom_icc_node slv_imem = {
	.name = "slv_imem",
	.id = QCM2290_SLAVE_IMEM,
	.buswidth = 8,
	.mas_rpm_id = -1,
	.slv_rpm_id = 26,
};

static struct qcom_icc_node slv_pimem = {
	.name = "slv_pimem",
	.id = QCM2290_SLAVE_PIMEM,
	.buswidth = 8,
	.qos.ap_owned = true,
	.qos.qos_mode = NOC_QOS_MODE_INVALID,
	.mas_rpm_id = -1,
	.slv_rpm_id = 166,
};

static const u16 slv_snoc_bimc_links[] = {
	QCM2290_MASTER_SNOC_BIMC,
};

static struct qcom_icc_node slv_snoc_bimc = {
	.name = "slv_snoc_bimc",
	.id = QCM2290_SLAVE_SNOC_BIMC,
	.buswidth = 16,
	.mas_rpm_id = -1,
	.slv_rpm_id = 24,
	.num_links = ARRAY_SIZE(slv_snoc_bimc_links),
	.links = slv_snoc_bimc_links,
};

static struct qcom_icc_node slv_service_snoc = {
	.name = "slv_service_snoc",
	.id = QCM2290_SLAVE_SERVICE_SNOC,
	.buswidth = 4,
	.qos.ap_owned = true,
	.qos.qos_mode = NOC_QOS_MODE_INVALID,
	.mas_rpm_id = -1,
	.slv_rpm_id = 29,
};

static struct qcom_icc_node slv_qdss_stm = {
	.name = "slv_qdss_stm",
	.id = QCM2290_SLAVE_QDSS_STM,
	.buswidth = 4,
	.mas_rpm_id = -1,
	.slv_rpm_id = 30,
};

static struct qcom_icc_node slv_tcu = {
	.name = "slv_tcu",
	.id = QCM2290_SLAVE_TCU,
	.buswidth = 8,
	.qos.ap_owned = true,
	.qos.qos_mode = NOC_QOS_MODE_INVALID,
	.mas_rpm_id = -1,
	.slv_rpm_id = 133,
};

static const u16 slv_anoc_snoc_links[] = {
	QCM2290_MASTER_ANOC_SNOC,
};

static struct qcom_icc_node slv_anoc_snoc = {
	.name = "slv_anoc_snoc",
	.id = QCM2290_SLAVE_ANOC_SNOC,
	.buswidth = 16,
	.mas_rpm_id = -1,
	.slv_rpm_id = 141,
	.num_links = ARRAY_SIZE(slv_anoc_snoc_links),
	.links = slv_anoc_snoc_links,
};

/* NoC descriptors */
static struct qcom_icc_node * const qcm2290_bimc_nodes[] = {
	[MASTER_APPSS_PROC] = &mas_appss_proc,
	[MASTER_SNOC_BIMC_RT] = &mas_snoc_bimc_rt,
	[MASTER_SNOC_BIMC_NRT] = &mas_snoc_bimc_nrt,
	[MASTER_SNOC_BIMC] = &mas_snoc_bimc,
	[MASTER_TCU_0] = &mas_tcu_0,
	[MASTER_GFX3D] = &mas_gfx3d,
	[SLAVE_EBI1] = &slv_ebi1,
	[SLAVE_BIMC_SNOC] = &slv_bimc_snoc,
};

static const struct regmap_config qcm2290_bimc_regmap_config = {
	.reg_bits	= 32,
	.reg_stride	= 4,
	.val_bits	= 32,
	.max_register	= 0x80000,
	.fast_io	= true,
};

static const struct qcom_icc_desc qcm2290_bimc = {
	.type = QCOM_ICC_BIMC,
	.nodes = qcm2290_bimc_nodes,
	.num_nodes = ARRAY_SIZE(qcm2290_bimc_nodes),
	.bus_clk_desc = &bimc_clk,
	.regmap_cfg = &qcm2290_bimc_regmap_config,
	.keep_alive = true,
	/* M_REG_BASE() in vendor msm_bus_bimc_adhoc driver */
	.qos_offset = 0x8000,
};

static struct qcom_icc_node * const qcm2290_cnoc_nodes[] = {
	[MASTER_SNOC_CNOC] = &mas_snoc_cnoc,
	[MASTER_QDSS_DAP] = &mas_qdss_dap,
	[SLAVE_BIMC_CFG] = &slv_bimc_cfg,
	[SLAVE_CAMERA_NRT_THROTTLE_CFG] = &slv_camera_nrt_throttle_cfg,
	[SLAVE_CAMERA_RT_THROTTLE_CFG] = &slv_camera_rt_throttle_cfg,
	[SLAVE_CAMERA_CFG] = &slv_camera_cfg,
	[SLAVE_CLK_CTL] = &slv_clk_ctl,
	[SLAVE_CRYPTO_0_CFG] = &slv_crypto_0_cfg,
	[SLAVE_DISPLAY_CFG] = &slv_display_cfg,
	[SLAVE_DISPLAY_THROTTLE_CFG] = &slv_display_throttle_cfg,
	[SLAVE_GPU_CFG] = &slv_gpu_cfg,
	[SLAVE_HWKM] = &slv_hwkm,
	[SLAVE_IMEM_CFG] = &slv_imem_cfg,
	[SLAVE_IPA_CFG] = &slv_ipa_cfg,
	[SLAVE_LPASS] = &slv_lpass,
	[SLAVE_MESSAGE_RAM] = &slv_message_ram,
	[SLAVE_PDM] = &slv_pdm,
	[SLAVE_PIMEM_CFG] = &slv_pimem_cfg,
	[SLAVE_PKA_WRAPPER] = &slv_pka_wrapper,
	[SLAVE_PMIC_ARB] = &slv_pmic_arb,
	[SLAVE_PRNG] = &slv_prng,
	[SLAVE_QDSS_CFG] = &slv_qdss_cfg,
	[SLAVE_QM_CFG] = &slv_qm_cfg,
	[SLAVE_QM_MPU_CFG] = &slv_qm_mpu_cfg,
	[SLAVE_QPIC] = &slv_qpic,
	[SLAVE_QUP_0] = &slv_qup_0,
	[SLAVE_SDCC_1] = &slv_sdcc_1,
	[SLAVE_SDCC_2] = &slv_sdcc_2,
	[SLAVE_SNOC_CFG] = &slv_snoc_cfg,
	[SLAVE_TCSR] = &slv_tcsr,
	[SLAVE_USB3] = &slv_usb3,
	[SLAVE_VENUS_CFG] = &slv_venus_cfg,
	[SLAVE_VENUS_THROTTLE_CFG] = &slv_venus_throttle_cfg,
	[SLAVE_VSENSE_CTRL_CFG] = &slv_vsense_ctrl_cfg,
	[SLAVE_SERVICE_CNOC] = &slv_service_cnoc,
};

static const struct regmap_config qcm2290_cnoc_regmap_config = {
	.reg_bits	= 32,
	.reg_stride	= 4,
	.val_bits	= 32,
	.max_register	= 0x8200,
	.fast_io	= true,
};

static const struct qcom_icc_desc qcm2290_cnoc = {
	.type = QCOM_ICC_NOC,
	.nodes = qcm2290_cnoc_nodes,
	.num_nodes = ARRAY_SIZE(qcm2290_cnoc_nodes),
	.bus_clk_desc = &bus_1_clk,
	.regmap_cfg = &qcm2290_cnoc_regmap_config,
	.keep_alive = true,
};

static struct qcom_icc_node * const qcm2290_snoc_nodes[] = {
	[MASTER_CRYPTO_CORE0] = &mas_crypto_core0,
	[MASTER_SNOC_CFG] = &mas_snoc_cfg,
	[MASTER_TIC] = &mas_tic,
	[MASTER_ANOC_SNOC] = &mas_anoc_snoc,
	[MASTER_BIMC_SNOC] = &mas_bimc_snoc,
	[MASTER_PIMEM] = &mas_pimem,
	[MASTER_QDSS_BAM] = &mas_qdss_bam,
	[MASTER_QUP_0] = &mas_qup_0,
	[MASTER_IPA] = &mas_ipa,
	[MASTER_QDSS_ETR] = &mas_qdss_etr,
	[MASTER_SDCC_1] = &mas_sdcc_1,
	[MASTER_SDCC_2] = &mas_sdcc_2,
	[MASTER_QPIC] = &mas_qpic,
	[MASTER_USB3_0] = &mas_usb3_0,
	[SLAVE_APPSS] = &slv_appss,
	[SLAVE_SNOC_CNOC] = &slv_snoc_cnoc,
	[SLAVE_IMEM] = &slv_imem,
	[SLAVE_PIMEM] = &slv_pimem,
	[SLAVE_SNOC_BIMC] = &slv_snoc_bimc,
	[SLAVE_SERVICE_SNOC] = &slv_service_snoc,
	[SLAVE_QDSS_STM] = &slv_qdss_stm,
	[SLAVE_TCU] = &slv_tcu,
	[SLAVE_ANOC_SNOC] = &slv_anoc_snoc,
};

static const struct regmap_config qcm2290_snoc_regmap_config = {
	.reg_bits	= 32,
	.reg_stride	= 4,
	.val_bits	= 32,
	.max_register	= 0x60200,
	.fast_io	= true,
};

static const struct qcom_icc_desc qcm2290_snoc = {
	.type = QCOM_ICC_QNOC,
	.nodes = qcm2290_snoc_nodes,
	.num_nodes = ARRAY_SIZE(qcm2290_snoc_nodes),
	.bus_clk_desc = &bus_2_clk,
	.regmap_cfg = &qcm2290_snoc_regmap_config,
	.keep_alive = true,
	/* Vendor DT node fab-sys_noc property 'qcom,base-offset' */
	.qos_offset = 0x15000,
};

static struct qcom_icc_node * const qcm2290_qup_virt_nodes[] = {
	[MASTER_QUP_CORE_0] = &mas_qup_core_0,
	[SLAVE_QUP_CORE_0] = &slv_qup_core_0
};

static const struct qcom_icc_desc qcm2290_qup_virt = {
	.type = QCOM_ICC_QNOC,
	.nodes = qcm2290_qup_virt_nodes,
	.num_nodes = ARRAY_SIZE(qcm2290_qup_virt_nodes),
	.bus_clk_desc = &qup_clk,
<<<<<<< HEAD
=======
	.keep_alive = true,
>>>>>>> 704e2c61
};

static struct qcom_icc_node * const qcm2290_mmnrt_virt_nodes[] = {
	[MASTER_CAMNOC_SF] = &mas_camnoc_sf,
	[MASTER_VIDEO_P0] = &mas_video_p0,
	[MASTER_VIDEO_PROC] = &mas_video_proc,
	[SLAVE_SNOC_BIMC_NRT] = &slv_snoc_bimc_nrt,
};

static const struct qcom_icc_desc qcm2290_mmnrt_virt = {
	.type = QCOM_ICC_QNOC,
	.nodes = qcm2290_mmnrt_virt_nodes,
	.num_nodes = ARRAY_SIZE(qcm2290_mmnrt_virt_nodes),
	.bus_clk_desc = &mmaxi_0_clk,
	.regmap_cfg = &qcm2290_snoc_regmap_config,
	.keep_alive = true,
	.qos_offset = 0x15000,
};

static struct qcom_icc_node * const qcm2290_mmrt_virt_nodes[] = {
	[MASTER_CAMNOC_HF] = &mas_camnoc_hf,
	[MASTER_MDP0] = &mas_mdp0,
	[SLAVE_SNOC_BIMC_RT] = &slv_snoc_bimc_rt,
};

static const struct qcom_icc_desc qcm2290_mmrt_virt = {
	.type = QCOM_ICC_QNOC,
	.nodes = qcm2290_mmrt_virt_nodes,
	.num_nodes = ARRAY_SIZE(qcm2290_mmrt_virt_nodes),
	.bus_clk_desc = &mmaxi_1_clk,
	.regmap_cfg = &qcm2290_snoc_regmap_config,
	.keep_alive = true,
	.qos_offset = 0x15000,
};

static const struct of_device_id qcm2290_noc_of_match[] = {
	{ .compatible = "qcom,qcm2290-bimc", .data = &qcm2290_bimc },
	{ .compatible = "qcom,qcm2290-cnoc", .data = &qcm2290_cnoc },
	{ .compatible = "qcom,qcm2290-snoc", .data = &qcm2290_snoc },
	{ .compatible = "qcom,qcm2290-qup-virt", .data = &qcm2290_qup_virt },
	{ .compatible = "qcom,qcm2290-mmrt-virt", .data = &qcm2290_mmrt_virt },
	{ .compatible = "qcom,qcm2290-mmnrt-virt", .data = &qcm2290_mmnrt_virt },
	{ },
};
MODULE_DEVICE_TABLE(of, qcm2290_noc_of_match);

static struct platform_driver qcm2290_noc_driver = {
	.probe = qnoc_probe,
	.remove = qnoc_remove,
	.driver = {
		.name = "qnoc-qcm2290",
		.of_match_table = qcm2290_noc_of_match,
		.sync_state = icc_sync_state,
	},
};
module_platform_driver(qcm2290_noc_driver);

MODULE_DESCRIPTION("Qualcomm QCM2290 NoC driver");
MODULE_LICENSE("GPL v2");<|MERGE_RESOLUTION|>--- conflicted
+++ resolved
@@ -1311,10 +1311,7 @@
 	.nodes = qcm2290_qup_virt_nodes,
 	.num_nodes = ARRAY_SIZE(qcm2290_qup_virt_nodes),
 	.bus_clk_desc = &qup_clk,
-<<<<<<< HEAD
-=======
 	.keep_alive = true,
->>>>>>> 704e2c61
 };
 
 static struct qcom_icc_node * const qcm2290_mmnrt_virt_nodes[] = {
