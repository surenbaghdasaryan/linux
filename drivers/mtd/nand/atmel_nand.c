--- conflicted
+++ resolved
@@ -2141,10 +2141,6 @@
 	if (host->dma_chan)
 		dma_release_channel(host->dma_chan);
 err_nand_ioremap:
-<<<<<<< HEAD
-	platform_driver_unregister(&atmel_nand_nfc_driver);
-=======
->>>>>>> d8ec26d7
 	return res;
 }
 
@@ -2233,59 +2229,6 @@
 	.probe = atmel_nand_nfc_probe,
 };
 
-static int atmel_nand_nfc_probe(struct platform_device *pdev)
-{
-	struct atmel_nfc *nfc = &nand_nfc;
-	struct resource *nfc_cmd_regs, *nfc_hsmc_regs, *nfc_sram;
-
-	nfc_cmd_regs = platform_get_resource(pdev, IORESOURCE_MEM, 0);
-	nfc->base_cmd_regs = devm_ioremap_resource(&pdev->dev, nfc_cmd_regs);
-	if (IS_ERR(nfc->base_cmd_regs))
-		return PTR_ERR(nfc->base_cmd_regs);
-
-	nfc_hsmc_regs = platform_get_resource(pdev, IORESOURCE_MEM, 1);
-	nfc->hsmc_regs = devm_ioremap_resource(&pdev->dev, nfc_hsmc_regs);
-	if (IS_ERR(nfc->hsmc_regs))
-		return PTR_ERR(nfc->hsmc_regs);
-
-	nfc_sram = platform_get_resource(pdev, IORESOURCE_MEM, 2);
-	if (nfc_sram) {
-		nfc->sram_bank0 = devm_ioremap_resource(&pdev->dev, nfc_sram);
-		if (IS_ERR(nfc->sram_bank0)) {
-			dev_warn(&pdev->dev, "Fail to ioremap the NFC sram with error: %ld. So disable NFC sram.\n",
-					PTR_ERR(nfc->sram_bank0));
-		} else {
-			nfc->use_nfc_sram = true;
-			nfc->sram_bank0_phys = (dma_addr_t)nfc_sram->start;
-
-			if (pdev->dev.of_node)
-				nfc->write_by_sram = of_property_read_bool(
-						pdev->dev.of_node,
-						"atmel,write-by-sram");
-		}
-	}
-
-	nfc->is_initialized = true;
-	dev_info(&pdev->dev, "NFC is probed.\n");
-	return 0;
-}
-
-#if defined(CONFIG_OF)
-static struct of_device_id atmel_nand_nfc_match[] = {
-	{ .compatible = "atmel,sama5d3-nfc" },
-	{ /* sentinel */ }
-};
-#endif
-
-static struct platform_driver atmel_nand_nfc_driver = {
-	.driver = {
-		.name = "atmel_nand_nfc",
-		.owner = THIS_MODULE,
-		.of_match_table = of_match_ptr(atmel_nand_nfc_match),
-	},
-	.probe = atmel_nand_nfc_probe,
-};
-
 static struct platform_driver atmel_nand_driver = {
 	.probe		= atmel_nand_probe,
 	.remove		= atmel_nand_remove,
