// SPDX-License-Identifier: MIT
/*
 * Copyright © 2014 Intel Corporation
 */

#include <linux/circ_buf.h>

#include "gem/i915_gem_context.h"
#include "gt/gen8_engine_cs.h"
#include "gt/intel_breadcrumbs.h"
#include "gt/intel_context.h"
#include "gt/intel_engine_pm.h"
#include "gt/intel_engine_heartbeat.h"
#include "gt/intel_gpu_commands.h"
#include "gt/intel_gt.h"
#include "gt/intel_gt_clock_utils.h"
#include "gt/intel_gt_irq.h"
#include "gt/intel_gt_pm.h"
#include "gt/intel_gt_requests.h"
#include "gt/intel_lrc.h"
#include "gt/intel_lrc_reg.h"
#include "gt/intel_mocs.h"
#include "gt/intel_ring.h"

#include "intel_guc_ads.h"
#include "intel_guc_submission.h"

#include "i915_drv.h"
#include "i915_trace.h"

/**
 * DOC: GuC-based command submission
 *
 * The Scratch registers:
 * There are 16 MMIO-based registers start from 0xC180. The kernel driver writes
 * a value to the action register (SOFT_SCRATCH_0) along with any data. It then
 * triggers an interrupt on the GuC via another register write (0xC4C8).
 * Firmware writes a success/fail code back to the action register after
 * processes the request. The kernel driver polls waiting for this update and
 * then proceeds.
 *
 * Command Transport buffers (CTBs):
 * Covered in detail in other sections but CTBs (Host to GuC - H2G, GuC to Host
 * - G2H) are a message interface between the i915 and GuC.
 *
 * Context registration:
 * Before a context can be submitted it must be registered with the GuC via a
 * H2G. A unique guc_id is associated with each context. The context is either
 * registered at request creation time (normal operation) or at submission time
 * (abnormal operation, e.g. after a reset).
 *
 * Context submission:
 * The i915 updates the LRC tail value in memory. The i915 must enable the
 * scheduling of the context within the GuC for the GuC to actually consider it.
 * Therefore, the first time a disabled context is submitted we use a schedule
 * enable H2G, while follow up submissions are done via the context submit H2G,
 * which informs the GuC that a previously enabled context has new work
 * available.
 *
 * Context unpin:
 * To unpin a context a H2G is used to disable scheduling. When the
 * corresponding G2H returns indicating the scheduling disable operation has
 * completed it is safe to unpin the context. While a disable is in flight it
 * isn't safe to resubmit the context so a fence is used to stall all future
 * requests of that context until the G2H is returned.
 *
 * Context deregistration:
 * Before a context can be destroyed or if we steal its guc_id we must
 * deregister the context with the GuC via H2G. If stealing the guc_id it isn't
 * safe to submit anything to this guc_id until the deregister completes so a
 * fence is used to stall all requests associated with this guc_id until the
 * corresponding G2H returns indicating the guc_id has been deregistered.
 *
 * submission_state.guc_ids:
 * Unique number associated with private GuC context data passed in during
 * context registration / submission / deregistration. 64k available. Simple ida
 * is used for allocation.
 *
 * Stealing guc_ids:
 * If no guc_ids are available they can be stolen from another context at
 * request creation time if that context is unpinned. If a guc_id can't be found
 * we punt this problem to the user as we believe this is near impossible to hit
 * during normal use cases.
<<<<<<< HEAD
 *
 * Locking:
 * In the GuC submission code we have 3 basic spin locks which protect
 * everything. Details about each below.
 *
 * sched_engine->lock
 * This is the submission lock for all contexts that share an i915 schedule
 * engine (sched_engine), thus only one of the contexts which share a
 * sched_engine can be submitting at a time. Currently only one sched_engine is
 * used for all of GuC submission but that could change in the future.
 *
=======
 *
 * Locking:
 * In the GuC submission code we have 3 basic spin locks which protect
 * everything. Details about each below.
 *
 * sched_engine->lock
 * This is the submission lock for all contexts that share an i915 schedule
 * engine (sched_engine), thus only one of the contexts which share a
 * sched_engine can be submitting at a time. Currently only one sched_engine is
 * used for all of GuC submission but that could change in the future.
 *
>>>>>>> 754e0b0e
 * guc->submission_state.lock
 * Global lock for GuC submission state. Protects guc_ids and destroyed contexts
 * list.
 *
 * ce->guc_state.lock
 * Protects everything under ce->guc_state. Ensures that a context is in the
 * correct state before issuing a H2G. e.g. We don't issue a schedule disable
 * on a disabled context (bad idea), we don't issue a schedule enable when a
 * schedule disable is in flight, etc... Also protects list of inflight requests
 * on the context and the priority management state. Lock is individual to each
 * context.
 *
 * Lock ordering rules:
 * sched_engine->lock -> ce->guc_state.lock
 * guc->submission_state.lock -> ce->guc_state.lock
 *
 * Reset races:
 * When a full GT reset is triggered it is assumed that some G2H responses to
 * H2Gs can be lost as the GuC is also reset. Losing these G2H can prove to be
 * fatal as we do certain operations upon receiving a G2H (e.g. destroy
 * contexts, release guc_ids, etc...). When this occurs we can scrub the
 * context state and cleanup appropriately, however this is quite racey.
 * To avoid races, the reset code must disable submission before scrubbing for
 * the missing G2H, while the submission code must check for submission being
 * disabled and skip sending H2Gs and updating context states when it is. Both
 * sides must also make sure to hold the relevant locks.
 */

/* GuC Virtual Engine */
struct guc_virtual_engine {
	struct intel_engine_cs base;
	struct intel_context context;
};

static struct intel_context *
guc_create_virtual(struct intel_engine_cs **siblings, unsigned int count,
		   unsigned long flags);

static struct intel_context *
guc_create_parallel(struct intel_engine_cs **engines,
		    unsigned int num_siblings,
		    unsigned int width);

#define GUC_REQUEST_SIZE 64 /* bytes */

/*
 * We reserve 1/16 of the guc_ids for multi-lrc as these need to be contiguous
 * per the GuC submission interface. A different allocation algorithm is used
 * (bitmap vs. ida) between multi-lrc and single-lrc hence the reason to
 * partition the guc_id space. We believe the number of multi-lrc contexts in
 * use should be low and 1/16 should be sufficient. Minimum of 32 guc_ids for
 * multi-lrc.
 */
<<<<<<< HEAD
#define NUMBER_MULTI_LRC_GUC_ID		(GUC_MAX_LRC_DESCRIPTORS / 16)
=======
#define NUMBER_MULTI_LRC_GUC_ID(guc)	\
	((guc)->submission_state.num_guc_ids / 16)
>>>>>>> 754e0b0e

/*
 * Below is a set of functions which control the GuC scheduling state which
 * require a lock.
 */
#define SCHED_STATE_WAIT_FOR_DEREGISTER_TO_REGISTER	BIT(0)
#define SCHED_STATE_DESTROYED				BIT(1)
#define SCHED_STATE_PENDING_DISABLE			BIT(2)
#define SCHED_STATE_BANNED				BIT(3)
#define SCHED_STATE_ENABLED				BIT(4)
#define SCHED_STATE_PENDING_ENABLE			BIT(5)
#define SCHED_STATE_REGISTERED				BIT(6)
#define SCHED_STATE_BLOCKED_SHIFT			7
#define SCHED_STATE_BLOCKED		BIT(SCHED_STATE_BLOCKED_SHIFT)
#define SCHED_STATE_BLOCKED_MASK	(0xfff << SCHED_STATE_BLOCKED_SHIFT)

static inline void init_sched_state(struct intel_context *ce)
{
	lockdep_assert_held(&ce->guc_state.lock);
	ce->guc_state.sched_state &= SCHED_STATE_BLOCKED_MASK;
}

__maybe_unused
static bool sched_state_is_init(struct intel_context *ce)
{
	/*
	 * XXX: Kernel contexts can have SCHED_STATE_NO_LOCK_REGISTERED after
	 * suspend.
	 */
	return !(ce->guc_state.sched_state &=
		 ~(SCHED_STATE_BLOCKED_MASK | SCHED_STATE_REGISTERED));
}

static inline bool
context_wait_for_deregister_to_register(struct intel_context *ce)
{
	return ce->guc_state.sched_state &
		SCHED_STATE_WAIT_FOR_DEREGISTER_TO_REGISTER;
}

static inline void
set_context_wait_for_deregister_to_register(struct intel_context *ce)
{
	lockdep_assert_held(&ce->guc_state.lock);
	ce->guc_state.sched_state |=
		SCHED_STATE_WAIT_FOR_DEREGISTER_TO_REGISTER;
}

static inline void
clr_context_wait_for_deregister_to_register(struct intel_context *ce)
{
	lockdep_assert_held(&ce->guc_state.lock);
	ce->guc_state.sched_state &=
		~SCHED_STATE_WAIT_FOR_DEREGISTER_TO_REGISTER;
}

static inline bool
context_destroyed(struct intel_context *ce)
{
	return ce->guc_state.sched_state & SCHED_STATE_DESTROYED;
}

static inline void
set_context_destroyed(struct intel_context *ce)
{
	lockdep_assert_held(&ce->guc_state.lock);
	ce->guc_state.sched_state |= SCHED_STATE_DESTROYED;
}

static inline bool context_pending_disable(struct intel_context *ce)
{
	return ce->guc_state.sched_state & SCHED_STATE_PENDING_DISABLE;
}

static inline void set_context_pending_disable(struct intel_context *ce)
{
	lockdep_assert_held(&ce->guc_state.lock);
	ce->guc_state.sched_state |= SCHED_STATE_PENDING_DISABLE;
}

static inline void clr_context_pending_disable(struct intel_context *ce)
{
	lockdep_assert_held(&ce->guc_state.lock);
	ce->guc_state.sched_state &= ~SCHED_STATE_PENDING_DISABLE;
}

static inline bool context_banned(struct intel_context *ce)
{
	return ce->guc_state.sched_state & SCHED_STATE_BANNED;
}

static inline void set_context_banned(struct intel_context *ce)
{
	lockdep_assert_held(&ce->guc_state.lock);
	ce->guc_state.sched_state |= SCHED_STATE_BANNED;
}

static inline void clr_context_banned(struct intel_context *ce)
{
	lockdep_assert_held(&ce->guc_state.lock);
	ce->guc_state.sched_state &= ~SCHED_STATE_BANNED;
}

static inline bool context_enabled(struct intel_context *ce)
{
	return ce->guc_state.sched_state & SCHED_STATE_ENABLED;
}

static inline void set_context_enabled(struct intel_context *ce)
{
	lockdep_assert_held(&ce->guc_state.lock);
	ce->guc_state.sched_state |= SCHED_STATE_ENABLED;
}

static inline void clr_context_enabled(struct intel_context *ce)
{
	lockdep_assert_held(&ce->guc_state.lock);
	ce->guc_state.sched_state &= ~SCHED_STATE_ENABLED;
}

static inline bool context_pending_enable(struct intel_context *ce)
{
	return ce->guc_state.sched_state & SCHED_STATE_PENDING_ENABLE;
}

static inline void set_context_pending_enable(struct intel_context *ce)
{
	lockdep_assert_held(&ce->guc_state.lock);
	ce->guc_state.sched_state |= SCHED_STATE_PENDING_ENABLE;
}

static inline void clr_context_pending_enable(struct intel_context *ce)
{
	lockdep_assert_held(&ce->guc_state.lock);
	ce->guc_state.sched_state &= ~SCHED_STATE_PENDING_ENABLE;
}

static inline bool context_registered(struct intel_context *ce)
{
	return ce->guc_state.sched_state & SCHED_STATE_REGISTERED;
}

static inline void set_context_registered(struct intel_context *ce)
{
	lockdep_assert_held(&ce->guc_state.lock);
	ce->guc_state.sched_state |= SCHED_STATE_REGISTERED;
}

static inline void clr_context_registered(struct intel_context *ce)
{
	lockdep_assert_held(&ce->guc_state.lock);
	ce->guc_state.sched_state &= ~SCHED_STATE_REGISTERED;
}

static inline u32 context_blocked(struct intel_context *ce)
{
	return (ce->guc_state.sched_state & SCHED_STATE_BLOCKED_MASK) >>
		SCHED_STATE_BLOCKED_SHIFT;
}

static inline void incr_context_blocked(struct intel_context *ce)
{
	lockdep_assert_held(&ce->guc_state.lock);

	ce->guc_state.sched_state += SCHED_STATE_BLOCKED;

	GEM_BUG_ON(!context_blocked(ce));	/* Overflow check */
}

static inline void decr_context_blocked(struct intel_context *ce)
{
	lockdep_assert_held(&ce->guc_state.lock);

	GEM_BUG_ON(!context_blocked(ce));	/* Underflow check */

	ce->guc_state.sched_state -= SCHED_STATE_BLOCKED;
}

static inline bool context_has_committed_requests(struct intel_context *ce)
{
	return !!ce->guc_state.number_committed_requests;
}

static inline void incr_context_committed_requests(struct intel_context *ce)
{
	lockdep_assert_held(&ce->guc_state.lock);
	++ce->guc_state.number_committed_requests;
	GEM_BUG_ON(ce->guc_state.number_committed_requests < 0);
}

static inline void decr_context_committed_requests(struct intel_context *ce)
{
	lockdep_assert_held(&ce->guc_state.lock);
	--ce->guc_state.number_committed_requests;
	GEM_BUG_ON(ce->guc_state.number_committed_requests < 0);
}

static struct intel_context *
request_to_scheduling_context(struct i915_request *rq)
{
	return intel_context_to_parent(rq->context);
}

static inline bool context_guc_id_invalid(struct intel_context *ce)
{
	return ce->guc_id.id == GUC_INVALID_LRC_ID;
}

static inline void set_context_guc_id_invalid(struct intel_context *ce)
{
	ce->guc_id.id = GUC_INVALID_LRC_ID;
}

static inline struct intel_guc *ce_to_guc(struct intel_context *ce)
{
	return &ce->engine->gt->uc.guc;
}

static inline struct i915_priolist *to_priolist(struct rb_node *rb)
{
	return rb_entry(rb, struct i915_priolist, node);
}

/*
 * When using multi-lrc submission a scratch memory area is reserved in the
 * parent's context state for the process descriptor, work queue, and handshake
 * between the parent + children contexts to insert safe preemption points
 * between each of the BBs. Currently the scratch area is sized to a page.
 *
 * The layout of this scratch area is below:
 * 0						guc_process_desc
 * + sizeof(struct guc_process_desc)		child go
 * + CACHELINE_BYTES				child join[0]
 * ...
 * + CACHELINE_BYTES				child join[n - 1]
 * ...						unused
 * PARENT_SCRATCH_SIZE / 2			work queue start
 * ...						work queue
 * PARENT_SCRATCH_SIZE - 1			work queue end
 */
#define WQ_SIZE			(PARENT_SCRATCH_SIZE / 2)
#define WQ_OFFSET		(PARENT_SCRATCH_SIZE - WQ_SIZE)

struct sync_semaphore {
	u32 semaphore;
	u8 unused[CACHELINE_BYTES - sizeof(u32)];
};

struct parent_scratch {
	struct guc_process_desc pdesc;

	struct sync_semaphore go;
	struct sync_semaphore join[MAX_ENGINE_INSTANCE + 1];

	u8 unused[WQ_OFFSET - sizeof(struct guc_process_desc) -
		sizeof(struct sync_semaphore) * (MAX_ENGINE_INSTANCE + 2)];

	u32 wq[WQ_SIZE / sizeof(u32)];
};

static u32 __get_parent_scratch_offset(struct intel_context *ce)
{
	GEM_BUG_ON(!ce->parallel.guc.parent_page);

	return ce->parallel.guc.parent_page * PAGE_SIZE;
}

static u32 __get_wq_offset(struct intel_context *ce)
{
	BUILD_BUG_ON(offsetof(struct parent_scratch, wq) != WQ_OFFSET);

	return __get_parent_scratch_offset(ce) + WQ_OFFSET;
}

static struct parent_scratch *
__get_parent_scratch(struct intel_context *ce)
{
	BUILD_BUG_ON(sizeof(struct parent_scratch) != PARENT_SCRATCH_SIZE);
	BUILD_BUG_ON(sizeof(struct sync_semaphore) != CACHELINE_BYTES);

	/*
	 * Need to subtract LRC_STATE_OFFSET here as the
	 * parallel.guc.parent_page is the offset into ce->state while
	 * ce->lrc_reg_reg is ce->state + LRC_STATE_OFFSET.
	 */
	return (struct parent_scratch *)
		(ce->lrc_reg_state +
		 ((__get_parent_scratch_offset(ce) -
		   LRC_STATE_OFFSET) / sizeof(u32)));
}

static struct guc_process_desc *
__get_process_desc(struct intel_context *ce)
{
	struct parent_scratch *ps = __get_parent_scratch(ce);

	return &ps->pdesc;
}

static u32 *get_wq_pointer(struct guc_process_desc *desc,
			   struct intel_context *ce,
			   u32 wqi_size)
{
	/*
	 * Check for space in work queue. Caching a value of head pointer in
	 * intel_context structure in order reduce the number accesses to shared
	 * GPU memory which may be across a PCIe bus.
	 */
#define AVAILABLE_SPACE	\
	CIRC_SPACE(ce->parallel.guc.wqi_tail, ce->parallel.guc.wqi_head, WQ_SIZE)
	if (wqi_size > AVAILABLE_SPACE) {
		ce->parallel.guc.wqi_head = READ_ONCE(desc->head);

		if (wqi_size > AVAILABLE_SPACE)
			return NULL;
	}
#undef AVAILABLE_SPACE

	return &__get_parent_scratch(ce)->wq[ce->parallel.guc.wqi_tail / sizeof(u32)];
}

static struct guc_lrc_desc *__get_lrc_desc(struct intel_guc *guc, u32 index)
{
	struct guc_lrc_desc *base = guc->lrc_desc_pool_vaddr;

	GEM_BUG_ON(index >= GUC_MAX_LRC_DESCRIPTORS);

	return &base[index];
}

static inline struct intel_context *__get_context(struct intel_guc *guc, u32 id)
{
	struct intel_context *ce = xa_load(&guc->context_lookup, id);

	GEM_BUG_ON(id >= GUC_MAX_LRC_DESCRIPTORS);

	return ce;
}

static int guc_lrc_desc_pool_create(struct intel_guc *guc)
{
	u32 size;
	int ret;

	size = PAGE_ALIGN(sizeof(struct guc_lrc_desc) *
			  GUC_MAX_LRC_DESCRIPTORS);
	ret = intel_guc_allocate_and_map_vma(guc, size, &guc->lrc_desc_pool,
					     (void **)&guc->lrc_desc_pool_vaddr);
	if (ret)
		return ret;

	return 0;
}

static void guc_lrc_desc_pool_destroy(struct intel_guc *guc)
{
	guc->lrc_desc_pool_vaddr = NULL;
	i915_vma_unpin_and_release(&guc->lrc_desc_pool, I915_VMA_RELEASE_MAP);
}

static inline bool guc_submission_initialized(struct intel_guc *guc)
{
	return !!guc->lrc_desc_pool_vaddr;
}

static inline void reset_lrc_desc(struct intel_guc *guc, u32 id)
{
	if (likely(guc_submission_initialized(guc))) {
		struct guc_lrc_desc *desc = __get_lrc_desc(guc, id);
		unsigned long flags;

		memset(desc, 0, sizeof(*desc));

		/*
		 * xarray API doesn't have xa_erase_irqsave wrapper, so calling
		 * the lower level functions directly.
		 */
		xa_lock_irqsave(&guc->context_lookup, flags);
		__xa_erase(&guc->context_lookup, id);
		xa_unlock_irqrestore(&guc->context_lookup, flags);
	}
}

static inline bool lrc_desc_registered(struct intel_guc *guc, u32 id)
{
	return __get_context(guc, id);
}

static inline void set_lrc_desc_registered(struct intel_guc *guc, u32 id,
					   struct intel_context *ce)
{
	unsigned long flags;

	/*
	 * xarray API doesn't have xa_save_irqsave wrapper, so calling the
	 * lower level functions directly.
	 */
	xa_lock_irqsave(&guc->context_lookup, flags);
	__xa_store(&guc->context_lookup, id, ce, GFP_ATOMIC);
	xa_unlock_irqrestore(&guc->context_lookup, flags);
}

static void decr_outstanding_submission_g2h(struct intel_guc *guc)
{
	if (atomic_dec_and_test(&guc->outstanding_submission_g2h))
		wake_up_all(&guc->ct.wq);
}

static int guc_submission_send_busy_loop(struct intel_guc *guc,
					 const u32 *action,
					 u32 len,
					 u32 g2h_len_dw,
					 bool loop)
{
	/*
	 * We always loop when a send requires a reply (i.e. g2h_len_dw > 0),
	 * so we don't handle the case where we don't get a reply because we
	 * aborted the send due to the channel being busy.
	 */
	GEM_BUG_ON(g2h_len_dw && !loop);

	if (g2h_len_dw)
		atomic_inc(&guc->outstanding_submission_g2h);

	return intel_guc_send_busy_loop(guc, action, len, g2h_len_dw, loop);
}

int intel_guc_wait_for_pending_msg(struct intel_guc *guc,
				   atomic_t *wait_var,
				   bool interruptible,
				   long timeout)
{
	const int state = interruptible ?
		TASK_INTERRUPTIBLE : TASK_UNINTERRUPTIBLE;
	DEFINE_WAIT(wait);

	might_sleep();
	GEM_BUG_ON(timeout < 0);

	if (!atomic_read(wait_var))
		return 0;

	if (!timeout)
		return -ETIME;

	for (;;) {
		prepare_to_wait(&guc->ct.wq, &wait, state);

		if (!atomic_read(wait_var))
			break;

		if (signal_pending_state(state, current)) {
			timeout = -EINTR;
			break;
		}

		if (!timeout) {
			timeout = -ETIME;
			break;
		}

		timeout = io_schedule_timeout(timeout);
	}
	finish_wait(&guc->ct.wq, &wait);

	return (timeout < 0) ? timeout : 0;
}

int intel_guc_wait_for_idle(struct intel_guc *guc, long timeout)
{
	if (!intel_uc_uses_guc_submission(&guc_to_gt(guc)->uc))
		return 0;

	return intel_guc_wait_for_pending_msg(guc,
					      &guc->outstanding_submission_g2h,
					      true, timeout);
}

static int guc_lrc_desc_pin(struct intel_context *ce, bool loop);

static int __guc_add_request(struct intel_guc *guc, struct i915_request *rq)
{
	int err = 0;
	struct intel_context *ce = request_to_scheduling_context(rq);
	u32 action[3];
	int len = 0;
	u32 g2h_len_dw = 0;
	bool enabled;

	lockdep_assert_held(&rq->engine->sched_engine->lock);

	/*
	 * Corner case where requests were sitting in the priority list or a
	 * request resubmitted after the context was banned.
	 */
	if (unlikely(intel_context_is_banned(ce))) {
		i915_request_put(i915_request_mark_eio(rq));
		intel_engine_signal_breadcrumbs(ce->engine);
		return 0;
	}

	GEM_BUG_ON(!atomic_read(&ce->guc_id.ref));
	GEM_BUG_ON(context_guc_id_invalid(ce));

	spin_lock(&ce->guc_state.lock);

	/*
	 * The request / context will be run on the hardware when scheduling
	 * gets enabled in the unblock. For multi-lrc we still submit the
	 * context to move the LRC tails.
	 */
	if (unlikely(context_blocked(ce) && !intel_context_is_parent(ce)))
		goto out;

	enabled = context_enabled(ce) || context_blocked(ce);

	if (!enabled) {
		action[len++] = INTEL_GUC_ACTION_SCHED_CONTEXT_MODE_SET;
		action[len++] = ce->guc_id.id;
		action[len++] = GUC_CONTEXT_ENABLE;
		set_context_pending_enable(ce);
		intel_context_get(ce);
		g2h_len_dw = G2H_LEN_DW_SCHED_CONTEXT_MODE_SET;
	} else {
		action[len++] = INTEL_GUC_ACTION_SCHED_CONTEXT;
		action[len++] = ce->guc_id.id;
	}

	err = intel_guc_send_nb(guc, action, len, g2h_len_dw);
	if (!enabled && !err) {
		trace_intel_context_sched_enable(ce);
		atomic_inc(&guc->outstanding_submission_g2h);
		set_context_enabled(ce);

		/*
		 * Without multi-lrc KMD does the submission step (moving the
		 * lrc tail) so enabling scheduling is sufficient to submit the
		 * context. This isn't the case in multi-lrc submission as the
		 * GuC needs to move the tails, hence the need for another H2G
		 * to submit a multi-lrc context after enabling scheduling.
		 */
		if (intel_context_is_parent(ce)) {
			action[0] = INTEL_GUC_ACTION_SCHED_CONTEXT;
			err = intel_guc_send_nb(guc, action, len - 1, 0);
		}
	} else if (!enabled) {
		clr_context_pending_enable(ce);
		intel_context_put(ce);
	}
	if (likely(!err))
		trace_i915_request_guc_submit(rq);

out:
	spin_unlock(&ce->guc_state.lock);
	return err;
}

static int guc_add_request(struct intel_guc *guc, struct i915_request *rq)
{
	int ret = __guc_add_request(guc, rq);

	if (unlikely(ret == -EBUSY)) {
		guc->stalled_request = rq;
		guc->submission_stall_reason = STALL_ADD_REQUEST;
	}

	return ret;
}

static inline void guc_set_lrc_tail(struct i915_request *rq)
{
	rq->context->lrc_reg_state[CTX_RING_TAIL] =
		intel_ring_set_tail(rq->ring, rq->tail);
}

static inline int rq_prio(const struct i915_request *rq)
{
	return rq->sched.attr.priority;
}

static bool is_multi_lrc_rq(struct i915_request *rq)
{
	return intel_context_is_parallel(rq->context);
}

static bool can_merge_rq(struct i915_request *rq,
			 struct i915_request *last)
{
	return request_to_scheduling_context(rq) ==
		request_to_scheduling_context(last);
}

static u32 wq_space_until_wrap(struct intel_context *ce)
{
	return (WQ_SIZE - ce->parallel.guc.wqi_tail);
}

static void write_wqi(struct guc_process_desc *desc,
		      struct intel_context *ce,
		      u32 wqi_size)
{
	BUILD_BUG_ON(!is_power_of_2(WQ_SIZE));

	/*
	 * Ensure WQI are visible before updating tail
	 */
	intel_guc_write_barrier(ce_to_guc(ce));

	ce->parallel.guc.wqi_tail = (ce->parallel.guc.wqi_tail + wqi_size) &
		(WQ_SIZE - 1);
	WRITE_ONCE(desc->tail, ce->parallel.guc.wqi_tail);
}

static int guc_wq_noop_append(struct intel_context *ce)
{
	struct guc_process_desc *desc = __get_process_desc(ce);
	u32 *wqi = get_wq_pointer(desc, ce, wq_space_until_wrap(ce));
	u32 len_dw = wq_space_until_wrap(ce) / sizeof(u32) - 1;

	if (!wqi)
		return -EBUSY;

	GEM_BUG_ON(!FIELD_FIT(WQ_LEN_MASK, len_dw));

	*wqi = FIELD_PREP(WQ_TYPE_MASK, WQ_TYPE_NOOP) |
		FIELD_PREP(WQ_LEN_MASK, len_dw);
	ce->parallel.guc.wqi_tail = 0;

	return 0;
}

static int __guc_wq_item_append(struct i915_request *rq)
{
	struct intel_context *ce = request_to_scheduling_context(rq);
	struct intel_context *child;
	struct guc_process_desc *desc = __get_process_desc(ce);
	unsigned int wqi_size = (ce->parallel.number_children + 4) *
		sizeof(u32);
	u32 *wqi;
	u32 len_dw = (wqi_size / sizeof(u32)) - 1;
	int ret;

	/* Ensure context is in correct state updating work queue */
	GEM_BUG_ON(!atomic_read(&ce->guc_id.ref));
	GEM_BUG_ON(context_guc_id_invalid(ce));
	GEM_BUG_ON(context_wait_for_deregister_to_register(ce));
	GEM_BUG_ON(!lrc_desc_registered(ce_to_guc(ce), ce->guc_id.id));

	/* Insert NOOP if this work queue item will wrap the tail pointer. */
	if (wqi_size > wq_space_until_wrap(ce)) {
		ret = guc_wq_noop_append(ce);
		if (ret)
			return ret;
	}

	wqi = get_wq_pointer(desc, ce, wqi_size);
	if (!wqi)
		return -EBUSY;

	GEM_BUG_ON(!FIELD_FIT(WQ_LEN_MASK, len_dw));

	*wqi++ = FIELD_PREP(WQ_TYPE_MASK, WQ_TYPE_MULTI_LRC) |
		FIELD_PREP(WQ_LEN_MASK, len_dw);
	*wqi++ = ce->lrc.lrca;
	*wqi++ = FIELD_PREP(WQ_GUC_ID_MASK, ce->guc_id.id) |
	       FIELD_PREP(WQ_RING_TAIL_MASK, ce->ring->tail / sizeof(u64));
	*wqi++ = 0;	/* fence_id */
	for_each_child(ce, child)
		*wqi++ = child->ring->tail / sizeof(u64);

	write_wqi(desc, ce, wqi_size);

	return 0;
}

static int guc_wq_item_append(struct intel_guc *guc,
			      struct i915_request *rq)
{
	struct intel_context *ce = request_to_scheduling_context(rq);
	int ret = 0;

	if (likely(!intel_context_is_banned(ce))) {
		ret = __guc_wq_item_append(rq);

		if (unlikely(ret == -EBUSY)) {
			guc->stalled_request = rq;
			guc->submission_stall_reason = STALL_MOVE_LRC_TAIL;
		}
	}

	return ret;
}

static bool multi_lrc_submit(struct i915_request *rq)
{
	struct intel_context *ce = request_to_scheduling_context(rq);

	intel_ring_set_tail(rq->ring, rq->tail);

	/*
	 * We expect the front end (execbuf IOCTL) to set this flag on the last
	 * request generated from a multi-BB submission. This indicates to the
	 * backend (GuC interface) that we should submit this context thus
	 * submitting all the requests generated in parallel.
	 */
	return test_bit(I915_FENCE_FLAG_SUBMIT_PARALLEL, &rq->fence.flags) ||
		intel_context_is_banned(ce);
}

static int guc_dequeue_one_context(struct intel_guc *guc)
{
	struct i915_sched_engine * const sched_engine = guc->sched_engine;
	struct i915_request *last = NULL;
	bool submit = false;
	struct rb_node *rb;
	int ret;

	lockdep_assert_held(&sched_engine->lock);

	if (guc->stalled_request) {
		submit = true;
		last = guc->stalled_request;

		switch (guc->submission_stall_reason) {
		case STALL_REGISTER_CONTEXT:
			goto register_context;
		case STALL_MOVE_LRC_TAIL:
			goto move_lrc_tail;
		case STALL_ADD_REQUEST:
			goto add_request;
		default:
			MISSING_CASE(guc->submission_stall_reason);
		}
	}

	while ((rb = rb_first_cached(&sched_engine->queue))) {
		struct i915_priolist *p = to_priolist(rb);
		struct i915_request *rq, *rn;

		priolist_for_each_request_consume(rq, rn, p) {
			if (last && !can_merge_rq(rq, last))
				goto register_context;

			list_del_init(&rq->sched.link);

			__i915_request_submit(rq);

			trace_i915_request_in(rq, 0);
			last = rq;

			if (is_multi_lrc_rq(rq)) {
				/*
				 * We need to coalesce all multi-lrc requests in
				 * a relationship into a single H2G. We are
				 * guaranteed that all of these requests will be
				 * submitted sequentially.
				 */
				if (multi_lrc_submit(rq)) {
					submit = true;
					goto register_context;
				}
			} else {
				submit = true;
			}
		}

		rb_erase_cached(&p->node, &sched_engine->queue);
		i915_priolist_free(p);
	}

register_context:
	if (submit) {
		struct intel_context *ce = request_to_scheduling_context(last);

		if (unlikely(!lrc_desc_registered(guc, ce->guc_id.id) &&
			     !intel_context_is_banned(ce))) {
			ret = guc_lrc_desc_pin(ce, false);
			if (unlikely(ret == -EPIPE)) {
				goto deadlk;
			} else if (ret == -EBUSY) {
				guc->stalled_request = last;
				guc->submission_stall_reason =
					STALL_REGISTER_CONTEXT;
				goto schedule_tasklet;
			} else if (ret != 0) {
				GEM_WARN_ON(ret);	/* Unexpected */
				goto deadlk;
			}
		}

move_lrc_tail:
		if (is_multi_lrc_rq(last)) {
			ret = guc_wq_item_append(guc, last);
			if (ret == -EBUSY) {
				goto schedule_tasklet;
			} else if (ret != 0) {
				GEM_WARN_ON(ret);	/* Unexpected */
				goto deadlk;
			}
		} else {
			guc_set_lrc_tail(last);
		}

add_request:
		ret = guc_add_request(guc, last);
		if (unlikely(ret == -EPIPE)) {
			goto deadlk;
		} else if (ret == -EBUSY) {
			goto schedule_tasklet;
		} else if (ret != 0) {
			GEM_WARN_ON(ret);	/* Unexpected */
			goto deadlk;
		}
	}

	guc->stalled_request = NULL;
	guc->submission_stall_reason = STALL_NONE;
	return submit;

deadlk:
	sched_engine->tasklet.callback = NULL;
	tasklet_disable_nosync(&sched_engine->tasklet);
	return false;

schedule_tasklet:
	tasklet_schedule(&sched_engine->tasklet);
	return false;
}

static void guc_submission_tasklet(struct tasklet_struct *t)
{
	struct i915_sched_engine *sched_engine =
		from_tasklet(sched_engine, t, tasklet);
	unsigned long flags;
	bool loop;

	spin_lock_irqsave(&sched_engine->lock, flags);

	do {
		loop = guc_dequeue_one_context(sched_engine->private_data);
	} while (loop);

	i915_sched_engine_reset_on_empty(sched_engine);

	spin_unlock_irqrestore(&sched_engine->lock, flags);
}

static void cs_irq_handler(struct intel_engine_cs *engine, u16 iir)
{
	if (iir & GT_RENDER_USER_INTERRUPT)
		intel_engine_signal_breadcrumbs(engine);
}

static void __guc_context_destroy(struct intel_context *ce);
static void release_guc_id(struct intel_guc *guc, struct intel_context *ce);
static void guc_signal_context_fence(struct intel_context *ce);
static void guc_cancel_context_requests(struct intel_context *ce);
static void guc_blocked_fence_complete(struct intel_context *ce);

static void scrub_guc_desc_for_outstanding_g2h(struct intel_guc *guc)
{
	struct intel_context *ce;
	unsigned long index, flags;
	bool pending_disable, pending_enable, deregister, destroyed, banned;

	xa_lock_irqsave(&guc->context_lookup, flags);
	xa_for_each(&guc->context_lookup, index, ce) {
		/*
		 * Corner case where the ref count on the object is zero but and
		 * deregister G2H was lost. In this case we don't touch the ref
		 * count and finish the destroy of the context.
		 */
		bool do_put = kref_get_unless_zero(&ce->ref);

		xa_unlock(&guc->context_lookup);

		spin_lock(&ce->guc_state.lock);

		/*
		 * Once we are at this point submission_disabled() is guaranteed
		 * to be visible to all callers who set the below flags (see above
		 * flush and flushes in reset_prepare). If submission_disabled()
		 * is set, the caller shouldn't set these flags.
		 */

		destroyed = context_destroyed(ce);
		pending_enable = context_pending_enable(ce);
		pending_disable = context_pending_disable(ce);
		deregister = context_wait_for_deregister_to_register(ce);
		banned = context_banned(ce);
		init_sched_state(ce);

		spin_unlock(&ce->guc_state.lock);

<<<<<<< HEAD
		GEM_BUG_ON(!do_put && !destroyed);

=======
>>>>>>> 754e0b0e
		if (pending_enable || destroyed || deregister) {
			decr_outstanding_submission_g2h(guc);
			if (deregister)
				guc_signal_context_fence(ce);
			if (destroyed) {
				intel_gt_pm_put_async(guc_to_gt(guc));
				release_guc_id(guc, ce);
				__guc_context_destroy(ce);
			}
			if (pending_enable || deregister)
				intel_context_put(ce);
		}

		/* Not mutualy exclusive with above if statement. */
		if (pending_disable) {
			guc_signal_context_fence(ce);
			if (banned) {
				guc_cancel_context_requests(ce);
				intel_engine_signal_breadcrumbs(ce->engine);
			}
			intel_context_sched_disable_unpin(ce);
			decr_outstanding_submission_g2h(guc);

			spin_lock(&ce->guc_state.lock);
			guc_blocked_fence_complete(ce);
			spin_unlock(&ce->guc_state.lock);
<<<<<<< HEAD
=======

			intel_context_put(ce);
		}
>>>>>>> 754e0b0e

		if (do_put)
			intel_context_put(ce);
		xa_lock(&guc->context_lookup);
	}
	xa_unlock_irqrestore(&guc->context_lookup, flags);
}

/*
 * GuC stores busyness stats for each engine at context in/out boundaries. A
 * context 'in' logs execution start time, 'out' adds in -> out delta to total.
 * i915/kmd accesses 'start', 'total' and 'context id' from memory shared with
 * GuC.
 *
 * __i915_pmu_event_read samples engine busyness. When sampling, if context id
 * is valid (!= ~0) and start is non-zero, the engine is considered to be
 * active. For an active engine total busyness = total + (now - start), where
 * 'now' is the time at which the busyness is sampled. For inactive engine,
 * total busyness = total.
 *
 * All times are captured from GUCPMTIMESTAMP reg and are in gt clock domain.
 *
 * The start and total values provided by GuC are 32 bits and wrap around in a
 * few minutes. Since perf pmu provides busyness as 64 bit monotonically
 * increasing ns values, there is a need for this implementation to account for
 * overflows and extend the GuC provided values to 64 bits before returning
 * busyness to the user. In order to do that, a worker runs periodically at
 * frequency = 1/8th the time it takes for the timestamp to wrap (i.e. once in
 * 27 seconds for a gt clock frequency of 19.2 MHz).
 */

#define WRAP_TIME_CLKS U32_MAX
#define POLL_TIME_CLKS (WRAP_TIME_CLKS >> 3)

static void
__extend_last_switch(struct intel_guc *guc, u64 *prev_start, u32 new_start)
{
	u32 gt_stamp_hi = upper_32_bits(guc->timestamp.gt_stamp);
	u32 gt_stamp_last = lower_32_bits(guc->timestamp.gt_stamp);

	if (new_start == lower_32_bits(*prev_start))
		return;

	/*
	 * When gt is unparked, we update the gt timestamp and start the ping
	 * worker that updates the gt_stamp every POLL_TIME_CLKS. As long as gt
	 * is unparked, all switched in contexts will have a start time that is
	 * within +/- POLL_TIME_CLKS of the most recent gt_stamp.
	 *
	 * If neither gt_stamp nor new_start has rolled over, then the
	 * gt_stamp_hi does not need to be adjusted, however if one of them has
	 * rolled over, we need to adjust gt_stamp_hi accordingly.
	 *
	 * The below conditions address the cases of new_start rollover and
	 * gt_stamp_last rollover respectively.
	 */
	if (new_start < gt_stamp_last &&
	    (new_start - gt_stamp_last) <= POLL_TIME_CLKS)
		gt_stamp_hi++;

	if (new_start > gt_stamp_last &&
	    (gt_stamp_last - new_start) <= POLL_TIME_CLKS && gt_stamp_hi)
		gt_stamp_hi--;

	*prev_start = ((u64)gt_stamp_hi << 32) | new_start;
}

/*
 * GuC updates shared memory and KMD reads it. Since this is not synchronized,
 * we run into a race where the value read is inconsistent. Sometimes the
 * inconsistency is in reading the upper MSB bytes of the last_in value when
 * this race occurs. 2 types of cases are seen - upper 8 bits are zero and upper
 * 24 bits are zero. Since these are non-zero values, it is non-trivial to
 * determine validity of these values. Instead we read the values multiple times
 * until they are consistent. In test runs, 3 attempts results in consistent
 * values. The upper bound is set to 6 attempts and may need to be tuned as per
 * any new occurences.
 */
static void __get_engine_usage_record(struct intel_engine_cs *engine,
				      u32 *last_in, u32 *id, u32 *total)
{
	struct guc_engine_usage_record *rec = intel_guc_engine_usage(engine);
	int i = 0;

	do {
		*last_in = READ_ONCE(rec->last_switch_in_stamp);
		*id = READ_ONCE(rec->current_context_index);
		*total = READ_ONCE(rec->total_runtime);

		if (READ_ONCE(rec->last_switch_in_stamp) == *last_in &&
		    READ_ONCE(rec->current_context_index) == *id &&
		    READ_ONCE(rec->total_runtime) == *total)
			break;
	} while (++i < 6);
}

static void guc_update_engine_gt_clks(struct intel_engine_cs *engine)
{
	struct intel_engine_guc_stats *stats = &engine->stats.guc;
	struct intel_guc *guc = &engine->gt->uc.guc;
	u32 last_switch, ctx_id, total;

	lockdep_assert_held(&guc->timestamp.lock);

	__get_engine_usage_record(engine, &last_switch, &ctx_id, &total);

	stats->running = ctx_id != ~0U && last_switch;
	if (stats->running)
		__extend_last_switch(guc, &stats->start_gt_clk, last_switch);

	/*
	 * Instead of adjusting the total for overflow, just add the
	 * difference from previous sample stats->total_gt_clks
	 */
	if (total && total != ~0U) {
		stats->total_gt_clks += (u32)(total - stats->prev_total);
		stats->prev_total = total;
	}
}

static u32 gpm_timestamp_shift(struct intel_gt *gt)
{
	intel_wakeref_t wakeref;
	u32 reg, shift;

	with_intel_runtime_pm(gt->uncore->rpm, wakeref)
		reg = intel_uncore_read(gt->uncore, RPM_CONFIG0);

	shift = (reg & GEN10_RPM_CONFIG0_CTC_SHIFT_PARAMETER_MASK) >>
		GEN10_RPM_CONFIG0_CTC_SHIFT_PARAMETER_SHIFT;

	return 3 - shift;
}

static u64 gpm_timestamp(struct intel_gt *gt)
{
	u32 lo, hi, old_hi, loop = 0;

	hi = intel_uncore_read(gt->uncore, MISC_STATUS1);
	do {
		lo = intel_uncore_read(gt->uncore, MISC_STATUS0);
		old_hi = hi;
		hi = intel_uncore_read(gt->uncore, MISC_STATUS1);
	} while (old_hi != hi && loop++ < 2);

	return ((u64)hi << 32) | lo;
}

static void guc_update_pm_timestamp(struct intel_guc *guc, ktime_t *now)
{
	struct intel_gt *gt = guc_to_gt(guc);
	u32 gt_stamp_lo, gt_stamp_hi;
	u64 gpm_ts;

	lockdep_assert_held(&guc->timestamp.lock);

	gt_stamp_hi = upper_32_bits(guc->timestamp.gt_stamp);
	gpm_ts = gpm_timestamp(gt) >> guc->timestamp.shift;
	gt_stamp_lo = lower_32_bits(gpm_ts);
	*now = ktime_get();

	if (gt_stamp_lo < lower_32_bits(guc->timestamp.gt_stamp))
		gt_stamp_hi++;

	guc->timestamp.gt_stamp = ((u64)gt_stamp_hi << 32) | gt_stamp_lo;
}

/*
 * Unlike the execlist mode of submission total and active times are in terms of
 * gt clocks. The *now parameter is retained to return the cpu time at which the
 * busyness was sampled.
 */
static ktime_t guc_engine_busyness(struct intel_engine_cs *engine, ktime_t *now)
{
	struct intel_engine_guc_stats stats_saved, *stats = &engine->stats.guc;
	struct i915_gpu_error *gpu_error = &engine->i915->gpu_error;
	struct intel_gt *gt = engine->gt;
	struct intel_guc *guc = &gt->uc.guc;
	u64 total, gt_stamp_saved;
	unsigned long flags;
	u32 reset_count;
	bool in_reset;

	spin_lock_irqsave(&guc->timestamp.lock, flags);

	/*
	 * If a reset happened, we risk reading partially updated engine
	 * busyness from GuC, so we just use the driver stored copy of busyness.
	 * Synchronize with gt reset using reset_count and the
	 * I915_RESET_BACKOFF flag. Note that reset flow updates the reset_count
	 * after I915_RESET_BACKOFF flag, so ensure that the reset_count is
	 * usable by checking the flag afterwards.
	 */
	reset_count = i915_reset_count(gpu_error);
	in_reset = test_bit(I915_RESET_BACKOFF, &gt->reset.flags);

	*now = ktime_get();

	/*
	 * The active busyness depends on start_gt_clk and gt_stamp.
	 * gt_stamp is updated by i915 only when gt is awake and the
	 * start_gt_clk is derived from GuC state. To get a consistent
	 * view of activity, we query the GuC state only if gt is awake.
	 */
	if (!in_reset && intel_gt_pm_get_if_awake(gt)) {
		stats_saved = *stats;
		gt_stamp_saved = guc->timestamp.gt_stamp;
		/*
		 * Update gt_clks, then gt timestamp to simplify the 'gt_stamp -
		 * start_gt_clk' calculation below for active engines.
		 */
		guc_update_engine_gt_clks(engine);
		guc_update_pm_timestamp(guc, now);
		intel_gt_pm_put_async(gt);
		if (i915_reset_count(gpu_error) != reset_count) {
			*stats = stats_saved;
			guc->timestamp.gt_stamp = gt_stamp_saved;
		}

		if (do_put)
			intel_context_put(ce);
		xa_lock(&guc->context_lookup);
	}
<<<<<<< HEAD
	xa_unlock_irqrestore(&guc->context_lookup, flags);
=======

	total = intel_gt_clock_interval_to_ns(gt, stats->total_gt_clks);
	if (stats->running) {
		u64 clk = guc->timestamp.gt_stamp - stats->start_gt_clk;

		total += intel_gt_clock_interval_to_ns(gt, clk);
	}

	spin_unlock_irqrestore(&guc->timestamp.lock, flags);

	return ns_to_ktime(total);
}

static void __reset_guc_busyness_stats(struct intel_guc *guc)
{
	struct intel_gt *gt = guc_to_gt(guc);
	struct intel_engine_cs *engine;
	enum intel_engine_id id;
	unsigned long flags;
	ktime_t unused;

	cancel_delayed_work_sync(&guc->timestamp.work);

	spin_lock_irqsave(&guc->timestamp.lock, flags);

	guc_update_pm_timestamp(guc, &unused);
	for_each_engine(engine, gt, id) {
		guc_update_engine_gt_clks(engine);
		engine->stats.guc.prev_total = 0;
	}

	spin_unlock_irqrestore(&guc->timestamp.lock, flags);
}

static void __update_guc_busyness_stats(struct intel_guc *guc)
{
	struct intel_gt *gt = guc_to_gt(guc);
	struct intel_engine_cs *engine;
	enum intel_engine_id id;
	unsigned long flags;
	ktime_t unused;

	spin_lock_irqsave(&guc->timestamp.lock, flags);

	guc_update_pm_timestamp(guc, &unused);
	for_each_engine(engine, gt, id)
		guc_update_engine_gt_clks(engine);

	spin_unlock_irqrestore(&guc->timestamp.lock, flags);
}

static void guc_timestamp_ping(struct work_struct *wrk)
{
	struct intel_guc *guc = container_of(wrk, typeof(*guc),
					     timestamp.work.work);
	struct intel_uc *uc = container_of(guc, typeof(*uc), guc);
	struct intel_gt *gt = guc_to_gt(guc);
	intel_wakeref_t wakeref;
	int srcu, ret;

	/*
	 * Synchronize with gt reset to make sure the worker does not
	 * corrupt the engine/guc stats.
	 */
	ret = intel_gt_reset_trylock(gt, &srcu);
	if (ret)
		return;

	with_intel_runtime_pm(&gt->i915->runtime_pm, wakeref)
		__update_guc_busyness_stats(guc);

	intel_gt_reset_unlock(gt, srcu);

	mod_delayed_work(system_highpri_wq, &guc->timestamp.work,
			 guc->timestamp.ping_delay);
}

static int guc_action_enable_usage_stats(struct intel_guc *guc)
{
	u32 offset = intel_guc_engine_usage_offset(guc);
	u32 action[] = {
		INTEL_GUC_ACTION_SET_ENG_UTIL_BUFF,
		offset,
		0,
	};

	return intel_guc_send(guc, action, ARRAY_SIZE(action));
}

static void guc_init_engine_stats(struct intel_guc *guc)
{
	struct intel_gt *gt = guc_to_gt(guc);
	intel_wakeref_t wakeref;

	mod_delayed_work(system_highpri_wq, &guc->timestamp.work,
			 guc->timestamp.ping_delay);

	with_intel_runtime_pm(&gt->i915->runtime_pm, wakeref) {
		int ret = guc_action_enable_usage_stats(guc);

		if (ret)
			drm_err(&gt->i915->drm,
				"Failed to enable usage stats: %d!\n", ret);
	}
}

void intel_guc_busyness_park(struct intel_gt *gt)
{
	struct intel_guc *guc = &gt->uc.guc;

	if (!guc_submission_initialized(guc))
		return;

	cancel_delayed_work(&guc->timestamp.work);
	__update_guc_busyness_stats(guc);
}

void intel_guc_busyness_unpark(struct intel_gt *gt)
{
	struct intel_guc *guc = &gt->uc.guc;
	unsigned long flags;
	ktime_t unused;

	if (!guc_submission_initialized(guc))
		return;

	spin_lock_irqsave(&guc->timestamp.lock, flags);
	guc_update_pm_timestamp(guc, &unused);
	spin_unlock_irqrestore(&guc->timestamp.lock, flags);
	mod_delayed_work(system_highpri_wq, &guc->timestamp.work,
			 guc->timestamp.ping_delay);
>>>>>>> 754e0b0e
}

static inline bool
submission_disabled(struct intel_guc *guc)
{
	struct i915_sched_engine * const sched_engine = guc->sched_engine;

	return unlikely(!sched_engine ||
			!__tasklet_is_enabled(&sched_engine->tasklet));
}

static void disable_submission(struct intel_guc *guc)
{
	struct i915_sched_engine * const sched_engine = guc->sched_engine;

	if (__tasklet_is_enabled(&sched_engine->tasklet)) {
		GEM_BUG_ON(!guc->ct.enabled);
		__tasklet_disable_sync_once(&sched_engine->tasklet);
		sched_engine->tasklet.callback = NULL;
	}
}

static void enable_submission(struct intel_guc *guc)
{
	struct i915_sched_engine * const sched_engine = guc->sched_engine;
	unsigned long flags;

	spin_lock_irqsave(&guc->sched_engine->lock, flags);
	sched_engine->tasklet.callback = guc_submission_tasklet;
	wmb();	/* Make sure callback visible */
	if (!__tasklet_is_enabled(&sched_engine->tasklet) &&
	    __tasklet_enable(&sched_engine->tasklet)) {
		GEM_BUG_ON(!guc->ct.enabled);

		/* And kick in case we missed a new request submission. */
		tasklet_hi_schedule(&sched_engine->tasklet);
	}
	spin_unlock_irqrestore(&guc->sched_engine->lock, flags);
}

static void guc_flush_submissions(struct intel_guc *guc)
{
	struct i915_sched_engine * const sched_engine = guc->sched_engine;
	unsigned long flags;

	spin_lock_irqsave(&sched_engine->lock, flags);
	spin_unlock_irqrestore(&sched_engine->lock, flags);
}

static void guc_flush_destroyed_contexts(struct intel_guc *guc);

void intel_guc_submission_reset_prepare(struct intel_guc *guc)
{
	int i;

	if (unlikely(!guc_submission_initialized(guc))) {
		/* Reset called during driver load? GuC not yet initialised! */
		return;
	}

	intel_gt_park_heartbeats(guc_to_gt(guc));
	disable_submission(guc);
	guc->interrupts.disable(guc);
	__reset_guc_busyness_stats(guc);

	/* Flush IRQ handler */
	spin_lock_irq(&guc_to_gt(guc)->irq_lock);
	spin_unlock_irq(&guc_to_gt(guc)->irq_lock);

	guc_flush_submissions(guc);
	guc_flush_destroyed_contexts(guc);

	/*
	 * Handle any outstanding G2Hs before reset. Call IRQ handler directly
	 * each pass as interrupt have been disabled. We always scrub for
	 * outstanding G2H as it is possible for outstanding_submission_g2h to
	 * be incremented after the context state update.
	 */
	for (i = 0; i < 4 && atomic_read(&guc->outstanding_submission_g2h); ++i) {
		intel_guc_to_host_event_handler(guc);
#define wait_for_reset(guc, wait_var) \
		intel_guc_wait_for_pending_msg(guc, wait_var, false, (HZ / 20))
		do {
			wait_for_reset(guc, &guc->outstanding_submission_g2h);
		} while (!list_empty(&guc->ct.requests.incoming));
	}

	scrub_guc_desc_for_outstanding_g2h(guc);
}

static struct intel_engine_cs *
guc_virtual_get_sibling(struct intel_engine_cs *ve, unsigned int sibling)
{
	struct intel_engine_cs *engine;
	intel_engine_mask_t tmp, mask = ve->mask;
	unsigned int num_siblings = 0;

	for_each_engine_masked(engine, ve->gt, mask, tmp)
		if (num_siblings++ == sibling)
			return engine;

	return NULL;
}

static inline struct intel_engine_cs *
__context_to_physical_engine(struct intel_context *ce)
{
	struct intel_engine_cs *engine = ce->engine;

	if (intel_engine_is_virtual(engine))
		engine = guc_virtual_get_sibling(engine, 0);

	return engine;
}

static void guc_reset_state(struct intel_context *ce, u32 head, bool scrub)
{
	struct intel_engine_cs *engine = __context_to_physical_engine(ce);

	if (intel_context_is_banned(ce))
		return;

	GEM_BUG_ON(!intel_context_is_pinned(ce));

	/*
	 * We want a simple context + ring to execute the breadcrumb update.
	 * We cannot rely on the context being intact across the GPU hang,
	 * so clear it and rebuild just what we need for the breadcrumb.
	 * All pending requests for this context will be zapped, and any
	 * future request will be after userspace has had the opportunity
	 * to recreate its own state.
	 */
	if (scrub)
		lrc_init_regs(ce, engine, true);

	/* Rerun the request; its payload has been neutered (if guilty). */
	lrc_update_regs(ce, engine, head);
}

static void guc_reset_nop(struct intel_engine_cs *engine)
{
}

static void guc_rewind_nop(struct intel_engine_cs *engine, bool stalled)
{
}

static void
__unwind_incomplete_requests(struct intel_context *ce)
{
	struct i915_request *rq, *rn;
	struct list_head *pl;
	int prio = I915_PRIORITY_INVALID;
	struct i915_sched_engine * const sched_engine =
		ce->engine->sched_engine;
	unsigned long flags;

	spin_lock_irqsave(&sched_engine->lock, flags);
	spin_lock(&ce->guc_state.lock);
	list_for_each_entry_safe_reverse(rq, rn,
					 &ce->guc_state.requests,
					 sched.link) {
		if (i915_request_completed(rq))
			continue;

		list_del_init(&rq->sched.link);
		__i915_request_unsubmit(rq);

		/* Push the request back into the queue for later resubmission. */
		GEM_BUG_ON(rq_prio(rq) == I915_PRIORITY_INVALID);
		if (rq_prio(rq) != prio) {
			prio = rq_prio(rq);
			pl = i915_sched_lookup_priolist(sched_engine, prio);
		}
		GEM_BUG_ON(i915_sched_engine_is_empty(sched_engine));

		list_add(&rq->sched.link, pl);
		set_bit(I915_FENCE_FLAG_PQUEUE, &rq->fence.flags);
	}
	spin_unlock(&ce->guc_state.lock);
	spin_unlock_irqrestore(&sched_engine->lock, flags);
}

static void __guc_reset_context(struct intel_context *ce, bool stalled)
{
	bool local_stalled;
	struct i915_request *rq;
	unsigned long flags;
	u32 head;
	int i, number_children = ce->parallel.number_children;
	bool skip = false;
	struct intel_context *parent = ce;

	GEM_BUG_ON(intel_context_is_child(ce));

	intel_context_get(ce);

	/*
	 * GuC will implicitly mark the context as non-schedulable when it sends
	 * the reset notification. Make sure our state reflects this change. The
	 * context will be marked enabled on resubmission.
	 *
	 * XXX: If the context is reset as a result of the request cancellation
	 * this G2H is received after the schedule disable complete G2H which is
	 * wrong as this creates a race between the request cancellation code
	 * re-submitting the context and this G2H handler. This is a bug in the
	 * GuC but can be worked around in the meantime but converting this to a
	 * NOP if a pending enable is in flight as this indicates that a request
	 * cancellation has occurred.
	 */
	spin_lock_irqsave(&ce->guc_state.lock, flags);
	if (likely(!context_pending_enable(ce)))
		clr_context_enabled(ce);
	else
		skip = true;
	spin_unlock_irqrestore(&ce->guc_state.lock, flags);
	if (unlikely(skip))
		goto out_put;

	/*
	 * For each context in the relationship find the hanging request
	 * resetting each context / request as needed
	 */
	for (i = 0; i < number_children + 1; ++i) {
		if (!intel_context_is_pinned(ce))
			goto next_context;
<<<<<<< HEAD

		local_stalled = false;
		rq = intel_context_find_active_request(ce);
		if (!rq) {
			head = ce->ring->tail;
			goto out_replay;
		}

=======

		local_stalled = false;
		rq = intel_context_find_active_request(ce);
		if (!rq) {
			head = ce->ring->tail;
			goto out_replay;
		}

>>>>>>> 754e0b0e
		if (i915_request_started(rq))
			local_stalled = true;

		GEM_BUG_ON(i915_active_is_idle(&ce->active));
		head = intel_ring_wrap(ce->ring, rq->head);

		__i915_request_reset(rq, local_stalled && stalled);
out_replay:
		guc_reset_state(ce, head, local_stalled && stalled);
next_context:
		if (i != number_children)
			ce = list_next_entry(ce, parallel.child_link);
	}

	__unwind_incomplete_requests(parent);
out_put:
	intel_context_put(parent);
}

void intel_guc_submission_reset(struct intel_guc *guc, bool stalled)
{
	struct intel_context *ce;
	unsigned long index;
	unsigned long flags;

	if (unlikely(!guc_submission_initialized(guc))) {
		/* Reset called during driver load? GuC not yet initialised! */
		return;
	}

	xa_lock_irqsave(&guc->context_lookup, flags);
	xa_for_each(&guc->context_lookup, index, ce) {
		if (!kref_get_unless_zero(&ce->ref))
			continue;

		xa_unlock(&guc->context_lookup);

		if (intel_context_is_pinned(ce) &&
		    !intel_context_is_child(ce))
			__guc_reset_context(ce, stalled);

		intel_context_put(ce);

		xa_lock(&guc->context_lookup);
	}
	xa_unlock_irqrestore(&guc->context_lookup, flags);

	/* GuC is blown away, drop all references to contexts */
	xa_destroy(&guc->context_lookup);
}

static void guc_cancel_context_requests(struct intel_context *ce)
{
	struct i915_sched_engine *sched_engine = ce_to_guc(ce)->sched_engine;
	struct i915_request *rq;
	unsigned long flags;

	/* Mark all executing requests as skipped. */
	spin_lock_irqsave(&sched_engine->lock, flags);
	spin_lock(&ce->guc_state.lock);
	list_for_each_entry(rq, &ce->guc_state.requests, sched.link)
		i915_request_put(i915_request_mark_eio(rq));
	spin_unlock(&ce->guc_state.lock);
	spin_unlock_irqrestore(&sched_engine->lock, flags);
}

static void
guc_cancel_sched_engine_requests(struct i915_sched_engine *sched_engine)
{
	struct i915_request *rq, *rn;
	struct rb_node *rb;
	unsigned long flags;

	/* Can be called during boot if GuC fails to load */
	if (!sched_engine)
		return;

	/*
	 * Before we call engine->cancel_requests(), we should have exclusive
	 * access to the submission state. This is arranged for us by the
	 * caller disabling the interrupt generation, the tasklet and other
	 * threads that may then access the same state, giving us a free hand
	 * to reset state. However, we still need to let lockdep be aware that
	 * we know this state may be accessed in hardirq context, so we
	 * disable the irq around this manipulation and we want to keep
	 * the spinlock focused on its duties and not accidentally conflate
	 * coverage to the submission's irq state. (Similarly, although we
	 * shouldn't need to disable irq around the manipulation of the
	 * submission's irq state, we also wish to remind ourselves that
	 * it is irq state.)
	 */
	spin_lock_irqsave(&sched_engine->lock, flags);

	/* Flush the queued requests to the timeline list (for retiring). */
	while ((rb = rb_first_cached(&sched_engine->queue))) {
		struct i915_priolist *p = to_priolist(rb);

		priolist_for_each_request_consume(rq, rn, p) {
			list_del_init(&rq->sched.link);

			__i915_request_submit(rq);

			i915_request_put(i915_request_mark_eio(rq));
		}

		rb_erase_cached(&p->node, &sched_engine->queue);
		i915_priolist_free(p);
	}

	/* Remaining _unready_ requests will be nop'ed when submitted */

	sched_engine->queue_priority_hint = INT_MIN;
	sched_engine->queue = RB_ROOT_CACHED;

	spin_unlock_irqrestore(&sched_engine->lock, flags);
}

void intel_guc_submission_cancel_requests(struct intel_guc *guc)
{
	struct intel_context *ce;
	unsigned long index;
	unsigned long flags;
<<<<<<< HEAD

	xa_lock_irqsave(&guc->context_lookup, flags);
	xa_for_each(&guc->context_lookup, index, ce) {
		if (!kref_get_unless_zero(&ce->ref))
			continue;

		xa_unlock(&guc->context_lookup);

=======

	xa_lock_irqsave(&guc->context_lookup, flags);
	xa_for_each(&guc->context_lookup, index, ce) {
		if (!kref_get_unless_zero(&ce->ref))
			continue;

		xa_unlock(&guc->context_lookup);

>>>>>>> 754e0b0e
		if (intel_context_is_pinned(ce) &&
		    !intel_context_is_child(ce))
			guc_cancel_context_requests(ce);

		intel_context_put(ce);

		xa_lock(&guc->context_lookup);
	}
	xa_unlock_irqrestore(&guc->context_lookup, flags);

	guc_cancel_sched_engine_requests(guc->sched_engine);

	/* GuC is blown away, drop all references to contexts */
	xa_destroy(&guc->context_lookup);
}

void intel_guc_submission_reset_finish(struct intel_guc *guc)
{
	/* Reset called during driver load or during wedge? */
	if (unlikely(!guc_submission_initialized(guc) ||
		     test_bit(I915_WEDGED, &guc_to_gt(guc)->reset.flags))) {
		return;
	}

	/*
	 * Technically possible for either of these values to be non-zero here,
	 * but very unlikely + harmless. Regardless let's add a warn so we can
	 * see in CI if this happens frequently / a precursor to taking down the
	 * machine.
	 */
	GEM_WARN_ON(atomic_read(&guc->outstanding_submission_g2h));
	atomic_set(&guc->outstanding_submission_g2h, 0);

	intel_guc_global_policies_update(guc);
	enable_submission(guc);
	intel_gt_unpark_heartbeats(guc_to_gt(guc));
}

static void destroyed_worker_func(struct work_struct *w);

/*
 * Set up the memory resources to be shared with the GuC (via the GGTT)
 * at firmware loading time.
 */
int intel_guc_submission_init(struct intel_guc *guc)
{
	struct intel_gt *gt = guc_to_gt(guc);
	int ret;

	if (guc->lrc_desc_pool)
		return 0;

	ret = guc_lrc_desc_pool_create(guc);
	if (ret)
		return ret;
	/*
	 * Keep static analysers happy, let them know that we allocated the
	 * vma after testing that it didn't exist earlier.
	 */
	GEM_BUG_ON(!guc->lrc_desc_pool);

	xa_init_flags(&guc->context_lookup, XA_FLAGS_LOCK_IRQ);

	spin_lock_init(&guc->submission_state.lock);
	INIT_LIST_HEAD(&guc->submission_state.guc_id_list);
	ida_init(&guc->submission_state.guc_ids);
	INIT_LIST_HEAD(&guc->submission_state.destroyed_contexts);
	INIT_WORK(&guc->submission_state.destroyed_worker,
		  destroyed_worker_func);

	guc->submission_state.guc_ids_bitmap =
<<<<<<< HEAD
		bitmap_zalloc(NUMBER_MULTI_LRC_GUC_ID, GFP_KERNEL);
	if (!guc->submission_state.guc_ids_bitmap)
		return -ENOMEM;
=======
		bitmap_zalloc(NUMBER_MULTI_LRC_GUC_ID(guc), GFP_KERNEL);
	if (!guc->submission_state.guc_ids_bitmap)
		return -ENOMEM;

	spin_lock_init(&guc->timestamp.lock);
	INIT_DELAYED_WORK(&guc->timestamp.work, guc_timestamp_ping);
	guc->timestamp.ping_delay = (POLL_TIME_CLKS / gt->clock_frequency + 1) * HZ;
	guc->timestamp.shift = gpm_timestamp_shift(gt);
>>>>>>> 754e0b0e

	return 0;
}

void intel_guc_submission_fini(struct intel_guc *guc)
{
	if (!guc->lrc_desc_pool)
		return;

	guc_flush_destroyed_contexts(guc);
	guc_lrc_desc_pool_destroy(guc);
	i915_sched_engine_put(guc->sched_engine);
	bitmap_free(guc->submission_state.guc_ids_bitmap);
}

static inline void queue_request(struct i915_sched_engine *sched_engine,
				 struct i915_request *rq,
				 int prio)
{
	GEM_BUG_ON(!list_empty(&rq->sched.link));
	list_add_tail(&rq->sched.link,
		      i915_sched_lookup_priolist(sched_engine, prio));
	set_bit(I915_FENCE_FLAG_PQUEUE, &rq->fence.flags);
	tasklet_hi_schedule(&sched_engine->tasklet);
}

static int guc_bypass_tasklet_submit(struct intel_guc *guc,
				     struct i915_request *rq)
{
	int ret = 0;

	__i915_request_submit(rq);

	trace_i915_request_in(rq, 0);

	if (is_multi_lrc_rq(rq)) {
		if (multi_lrc_submit(rq)) {
			ret = guc_wq_item_append(guc, rq);
			if (!ret)
				ret = guc_add_request(guc, rq);
		}
	} else {
		guc_set_lrc_tail(rq);
		ret = guc_add_request(guc, rq);
	}

	if (unlikely(ret == -EPIPE))
		disable_submission(guc);

	return ret;
}

static bool need_tasklet(struct intel_guc *guc, struct i915_request *rq)
{
	struct i915_sched_engine *sched_engine = rq->engine->sched_engine;
	struct intel_context *ce = request_to_scheduling_context(rq);

	return submission_disabled(guc) || guc->stalled_request ||
		!i915_sched_engine_is_empty(sched_engine) ||
		!lrc_desc_registered(guc, ce->guc_id.id);
}

static bool need_tasklet(struct intel_guc *guc, struct i915_request *rq)
{
	struct i915_sched_engine *sched_engine = rq->engine->sched_engine;
	struct intel_context *ce = request_to_scheduling_context(rq);

	return submission_disabled(guc) || guc->stalled_request ||
		!i915_sched_engine_is_empty(sched_engine) ||
		!lrc_desc_registered(guc, ce->guc_id.id);
}

static void guc_submit_request(struct i915_request *rq)
{
	struct i915_sched_engine *sched_engine = rq->engine->sched_engine;
	struct intel_guc *guc = &rq->engine->gt->uc.guc;
	unsigned long flags;

	/* Will be called from irq-context when using foreign fences. */
	spin_lock_irqsave(&sched_engine->lock, flags);

	if (need_tasklet(guc, rq))
		queue_request(sched_engine, rq, rq_prio(rq));
	else if (guc_bypass_tasklet_submit(guc, rq) == -EBUSY)
		tasklet_hi_schedule(&sched_engine->tasklet);

	spin_unlock_irqrestore(&sched_engine->lock, flags);
}

static int new_guc_id(struct intel_guc *guc, struct intel_context *ce)
{
	int ret;

	GEM_BUG_ON(intel_context_is_child(ce));

	if (intel_context_is_parent(ce))
		ret = bitmap_find_free_region(guc->submission_state.guc_ids_bitmap,
<<<<<<< HEAD
					      NUMBER_MULTI_LRC_GUC_ID,
=======
					      NUMBER_MULTI_LRC_GUC_ID(guc),
>>>>>>> 754e0b0e
					      order_base_2(ce->parallel.number_children
							   + 1));
	else
		ret = ida_simple_get(&guc->submission_state.guc_ids,
<<<<<<< HEAD
				     NUMBER_MULTI_LRC_GUC_ID,
				     GUC_MAX_LRC_DESCRIPTORS,
=======
				     NUMBER_MULTI_LRC_GUC_ID(guc),
				     guc->submission_state.num_guc_ids,
>>>>>>> 754e0b0e
				     GFP_KERNEL | __GFP_RETRY_MAYFAIL |
				     __GFP_NOWARN);
	if (unlikely(ret < 0))
		return ret;

	ce->guc_id.id = ret;
	return 0;
}

static void __release_guc_id(struct intel_guc *guc, struct intel_context *ce)
{
	GEM_BUG_ON(intel_context_is_child(ce));

	if (!context_guc_id_invalid(ce)) {
		if (intel_context_is_parent(ce))
			bitmap_release_region(guc->submission_state.guc_ids_bitmap,
					      ce->guc_id.id,
					      order_base_2(ce->parallel.number_children
							   + 1));
		else
			ida_simple_remove(&guc->submission_state.guc_ids,
					  ce->guc_id.id);
		reset_lrc_desc(guc, ce->guc_id.id);
		set_context_guc_id_invalid(ce);
	}
	if (!list_empty(&ce->guc_id.link))
		list_del_init(&ce->guc_id.link);
}

static void release_guc_id(struct intel_guc *guc, struct intel_context *ce)
{
	unsigned long flags;

	spin_lock_irqsave(&guc->submission_state.lock, flags);
	__release_guc_id(guc, ce);
	spin_unlock_irqrestore(&guc->submission_state.lock, flags);
}

static int steal_guc_id(struct intel_guc *guc, struct intel_context *ce)
{
	struct intel_context *cn;

	lockdep_assert_held(&guc->submission_state.lock);
	GEM_BUG_ON(intel_context_is_child(ce));
	GEM_BUG_ON(intel_context_is_parent(ce));

	if (!list_empty(&guc->submission_state.guc_id_list)) {
		cn = list_first_entry(&guc->submission_state.guc_id_list,
				      struct intel_context,
				      guc_id.link);

		GEM_BUG_ON(atomic_read(&cn->guc_id.ref));
		GEM_BUG_ON(context_guc_id_invalid(cn));
		GEM_BUG_ON(intel_context_is_child(cn));
		GEM_BUG_ON(intel_context_is_parent(cn));

		list_del_init(&cn->guc_id.link);
		ce->guc_id.id = cn->guc_id.id;

		spin_lock(&cn->guc_state.lock);
		clr_context_registered(cn);
		spin_unlock(&cn->guc_state.lock);

		set_context_guc_id_invalid(cn);

<<<<<<< HEAD
=======
#ifdef CONFIG_DRM_I915_SELFTEST
		guc->number_guc_id_stolen++;
#endif

>>>>>>> 754e0b0e
		return 0;
	} else {
		return -EAGAIN;
	}
}

static int assign_guc_id(struct intel_guc *guc, struct intel_context *ce)
{
	int ret;

	lockdep_assert_held(&guc->submission_state.lock);
	GEM_BUG_ON(intel_context_is_child(ce));

	ret = new_guc_id(guc, ce);
	if (unlikely(ret < 0)) {
		if (intel_context_is_parent(ce))
			return -ENOSPC;

		ret = steal_guc_id(guc, ce);
		if (ret < 0)
			return ret;
	}

	if (intel_context_is_parent(ce)) {
		struct intel_context *child;
		int i = 1;

		for_each_child(ce, child)
			child->guc_id.id = ce->guc_id.id + i++;
	}

	return 0;
}

#define PIN_GUC_ID_TRIES	4
static int pin_guc_id(struct intel_guc *guc, struct intel_context *ce)
{
	int ret = 0;
	unsigned long flags, tries = PIN_GUC_ID_TRIES;

	GEM_BUG_ON(atomic_read(&ce->guc_id.ref));

try_again:
	spin_lock_irqsave(&guc->submission_state.lock, flags);

	might_lock(&ce->guc_state.lock);

	if (context_guc_id_invalid(ce)) {
		ret = assign_guc_id(guc, ce);
		if (ret)
			goto out_unlock;
		ret = 1;	/* Indidcates newly assigned guc_id */
	}
	if (!list_empty(&ce->guc_id.link))
		list_del_init(&ce->guc_id.link);
	atomic_inc(&ce->guc_id.ref);

out_unlock:
	spin_unlock_irqrestore(&guc->submission_state.lock, flags);

	/*
	 * -EAGAIN indicates no guc_id are available, let's retire any
	 * outstanding requests to see if that frees up a guc_id. If the first
	 * retire didn't help, insert a sleep with the timeslice duration before
	 * attempting to retire more requests. Double the sleep period each
	 * subsequent pass before finally giving up. The sleep period has max of
	 * 100ms and minimum of 1ms.
	 */
	if (ret == -EAGAIN && --tries) {
		if (PIN_GUC_ID_TRIES - tries > 1) {
			unsigned int timeslice_shifted =
				ce->engine->props.timeslice_duration_ms <<
				(PIN_GUC_ID_TRIES - tries - 2);
			unsigned int max = min_t(unsigned int, 100,
						 timeslice_shifted);

			msleep(max_t(unsigned int, max, 1));
		}
		intel_gt_retire_requests(guc_to_gt(guc));
		goto try_again;
	}

	return ret;
}

static void unpin_guc_id(struct intel_guc *guc, struct intel_context *ce)
{
	unsigned long flags;

	GEM_BUG_ON(atomic_read(&ce->guc_id.ref) < 0);
	GEM_BUG_ON(intel_context_is_child(ce));

	if (unlikely(context_guc_id_invalid(ce) ||
		     intel_context_is_parent(ce)))
		return;

	spin_lock_irqsave(&guc->submission_state.lock, flags);
	if (!context_guc_id_invalid(ce) && list_empty(&ce->guc_id.link) &&
	    !atomic_read(&ce->guc_id.ref))
		list_add_tail(&ce->guc_id.link,
			      &guc->submission_state.guc_id_list);
	spin_unlock_irqrestore(&guc->submission_state.lock, flags);
}

static int __guc_action_register_multi_lrc(struct intel_guc *guc,
					   struct intel_context *ce,
					   u32 guc_id,
					   u32 offset,
					   bool loop)
{
	struct intel_context *child;
	u32 action[4 + MAX_ENGINE_INSTANCE];
	int len = 0;

	GEM_BUG_ON(ce->parallel.number_children > MAX_ENGINE_INSTANCE);

	action[len++] = INTEL_GUC_ACTION_REGISTER_CONTEXT_MULTI_LRC;
	action[len++] = guc_id;
	action[len++] = ce->parallel.number_children + 1;
	action[len++] = offset;
	for_each_child(ce, child) {
		offset += sizeof(struct guc_lrc_desc);
		action[len++] = offset;
	}

	return guc_submission_send_busy_loop(guc, action, len, 0, loop);
}

static int __guc_action_register_context(struct intel_guc *guc,
					 u32 guc_id,
					 u32 offset,
					 bool loop)
{
	u32 action[] = {
		INTEL_GUC_ACTION_REGISTER_CONTEXT,
		guc_id,
		offset,
	};

	return guc_submission_send_busy_loop(guc, action, ARRAY_SIZE(action),
					     0, loop);
}

static int register_context(struct intel_context *ce, bool loop)
{
	struct intel_guc *guc = ce_to_guc(ce);
	u32 offset = intel_guc_ggtt_offset(guc, guc->lrc_desc_pool) +
		ce->guc_id.id * sizeof(struct guc_lrc_desc);
	int ret;

	GEM_BUG_ON(intel_context_is_child(ce));
	trace_intel_context_register(ce);

	if (intel_context_is_parent(ce))
		ret = __guc_action_register_multi_lrc(guc, ce, ce->guc_id.id,
						      offset, loop);
	else
		ret = __guc_action_register_context(guc, ce->guc_id.id, offset,
						    loop);
	if (likely(!ret)) {
		unsigned long flags;

		spin_lock_irqsave(&ce->guc_state.lock, flags);
		set_context_registered(ce);
		spin_unlock_irqrestore(&ce->guc_state.lock, flags);
	}

	return ret;
}

static int __guc_action_deregister_context(struct intel_guc *guc,
					   u32 guc_id)
{
	u32 action[] = {
		INTEL_GUC_ACTION_DEREGISTER_CONTEXT,
		guc_id,
	};

	return guc_submission_send_busy_loop(guc, action, ARRAY_SIZE(action),
					     G2H_LEN_DW_DEREGISTER_CONTEXT,
					     true);
}

static int deregister_context(struct intel_context *ce, u32 guc_id)
{
	struct intel_guc *guc = ce_to_guc(ce);

	GEM_BUG_ON(intel_context_is_child(ce));
	trace_intel_context_deregister(ce);

	return __guc_action_deregister_context(guc, guc_id);
}

static inline void clear_children_join_go_memory(struct intel_context *ce)
{
	struct parent_scratch *ps = __get_parent_scratch(ce);
	int i;

	ps->go.semaphore = 0;
	for (i = 0; i < ce->parallel.number_children + 1; ++i)
		ps->join[i].semaphore = 0;
}

static inline u32 get_children_go_value(struct intel_context *ce)
{
	return __get_parent_scratch(ce)->go.semaphore;
}

static inline u32 get_children_join_value(struct intel_context *ce,
					  u8 child_index)
{
	return __get_parent_scratch(ce)->join[child_index].semaphore;
}

static void guc_context_policy_init(struct intel_engine_cs *engine,
				    struct guc_lrc_desc *desc)
{
	desc->policy_flags = 0;

	if (engine->flags & I915_ENGINE_WANT_FORCED_PREEMPTION)
		desc->policy_flags |= CONTEXT_POLICY_FLAG_PREEMPT_TO_IDLE;

	/* NB: For both of these, zero means disabled. */
	desc->execution_quantum = engine->props.timeslice_duration_ms * 1000;
	desc->preemption_timeout = engine->props.preempt_timeout_ms * 1000;
}

static int guc_lrc_desc_pin(struct intel_context *ce, bool loop)
{
	struct intel_engine_cs *engine = ce->engine;
	struct intel_runtime_pm *runtime_pm = engine->uncore->rpm;
	struct intel_guc *guc = &engine->gt->uc.guc;
	u32 desc_idx = ce->guc_id.id;
	struct guc_lrc_desc *desc;
	bool context_registered;
	intel_wakeref_t wakeref;
	struct intel_context *child;
	int ret = 0;

	GEM_BUG_ON(!engine->mask);
	GEM_BUG_ON(!sched_state_is_init(ce));

	/*
	 * Ensure LRC + CT vmas are is same region as write barrier is done
	 * based on CT vma region.
	 */
	GEM_BUG_ON(i915_gem_object_is_lmem(guc->ct.vma->obj) !=
		   i915_gem_object_is_lmem(ce->ring->vma->obj));

	context_registered = lrc_desc_registered(guc, desc_idx);

	reset_lrc_desc(guc, desc_idx);
	set_lrc_desc_registered(guc, desc_idx, ce);

	desc = __get_lrc_desc(guc, desc_idx);
	desc->engine_class = engine_class_to_guc_class(engine->class);
	desc->engine_submit_mask = engine->logical_mask;
	desc->hw_context_desc = ce->lrc.lrca;
	desc->priority = ce->guc_state.prio;
	desc->context_flags = CONTEXT_REGISTRATION_FLAG_KMD;
	guc_context_policy_init(engine, desc);

	/*
	 * If context is a parent, we need to register a process descriptor
	 * describing a work queue and register all child contexts.
	 */
	if (intel_context_is_parent(ce)) {
		struct guc_process_desc *pdesc;

		ce->parallel.guc.wqi_tail = 0;
		ce->parallel.guc.wqi_head = 0;

		desc->process_desc = i915_ggtt_offset(ce->state) +
			__get_parent_scratch_offset(ce);
		desc->wq_addr = i915_ggtt_offset(ce->state) +
			__get_wq_offset(ce);
		desc->wq_size = WQ_SIZE;

		pdesc = __get_process_desc(ce);
		memset(pdesc, 0, sizeof(*(pdesc)));
		pdesc->stage_id = ce->guc_id.id;
		pdesc->wq_base_addr = desc->wq_addr;
		pdesc->wq_size_bytes = desc->wq_size;
		pdesc->wq_status = WQ_STATUS_ACTIVE;

		for_each_child(ce, child) {
			desc = __get_lrc_desc(guc, child->guc_id.id);

			desc->engine_class =
				engine_class_to_guc_class(engine->class);
			desc->hw_context_desc = child->lrc.lrca;
			desc->priority = ce->guc_state.prio;
			desc->context_flags = CONTEXT_REGISTRATION_FLAG_KMD;
			guc_context_policy_init(engine, desc);
		}

		clear_children_join_go_memory(ce);
	}

	/*
	 * The context_lookup xarray is used to determine if the hardware
	 * context is currently registered. There are two cases in which it
	 * could be registered either the guc_id has been stolen from another
	 * context or the lrc descriptor address of this context has changed. In
	 * either case the context needs to be deregistered with the GuC before
	 * registering this context.
	 */
	if (context_registered) {
		bool disabled;
		unsigned long flags;

		trace_intel_context_steal_guc_id(ce);
		GEM_BUG_ON(!loop);

		/* Seal race with Reset */
		spin_lock_irqsave(&ce->guc_state.lock, flags);
		disabled = submission_disabled(guc);
		if (likely(!disabled)) {
			set_context_wait_for_deregister_to_register(ce);
			intel_context_get(ce);
		}
		spin_unlock_irqrestore(&ce->guc_state.lock, flags);
		if (unlikely(disabled)) {
			reset_lrc_desc(guc, desc_idx);
			return 0;	/* Will get registered later */
		}

		/*
		 * If stealing the guc_id, this ce has the same guc_id as the
		 * context whose guc_id was stolen.
		 */
		with_intel_runtime_pm(runtime_pm, wakeref)
			ret = deregister_context(ce, ce->guc_id.id);
		if (unlikely(ret == -ENODEV))
			ret = 0;	/* Will get registered later */
	} else {
		with_intel_runtime_pm(runtime_pm, wakeref)
			ret = register_context(ce, loop);
		if (unlikely(ret == -EBUSY)) {
			reset_lrc_desc(guc, desc_idx);
		} else if (unlikely(ret == -ENODEV)) {
			reset_lrc_desc(guc, desc_idx);
			ret = 0;	/* Will get registered later */
		}
	}

	return ret;
}

static int __guc_context_pre_pin(struct intel_context *ce,
				 struct intel_engine_cs *engine,
				 struct i915_gem_ww_ctx *ww,
				 void **vaddr)
{
	return lrc_pre_pin(ce, engine, ww, vaddr);
}

static int __guc_context_pin(struct intel_context *ce,
			     struct intel_engine_cs *engine,
			     void *vaddr)
{
	if (i915_ggtt_offset(ce->state) !=
	    (ce->lrc.lrca & CTX_GTT_ADDRESS_MASK))
		set_bit(CONTEXT_LRCA_DIRTY, &ce->flags);

	/*
	 * GuC context gets pinned in guc_request_alloc. See that function for
	 * explaination of why.
	 */

	return lrc_pin(ce, engine, vaddr);
}

static int guc_context_pre_pin(struct intel_context *ce,
			       struct i915_gem_ww_ctx *ww,
			       void **vaddr)
{
	return __guc_context_pre_pin(ce, ce->engine, ww, vaddr);
}

static int guc_context_pin(struct intel_context *ce, void *vaddr)
{
	int ret = __guc_context_pin(ce, ce->engine, vaddr);

	if (likely(!ret && !intel_context_is_barrier(ce)))
		intel_engine_pm_get(ce->engine);

	return ret;
}

static void guc_context_unpin(struct intel_context *ce)
{
	struct intel_guc *guc = ce_to_guc(ce);

	unpin_guc_id(guc, ce);
	lrc_unpin(ce);

	if (likely(!intel_context_is_barrier(ce)))
		intel_engine_pm_put_async(ce->engine);
}

static void guc_context_post_unpin(struct intel_context *ce)
{
	lrc_post_unpin(ce);
}

static void __guc_context_sched_enable(struct intel_guc *guc,
				       struct intel_context *ce)
{
	u32 action[] = {
		INTEL_GUC_ACTION_SCHED_CONTEXT_MODE_SET,
		ce->guc_id.id,
		GUC_CONTEXT_ENABLE
	};

	trace_intel_context_sched_enable(ce);

	guc_submission_send_busy_loop(guc, action, ARRAY_SIZE(action),
				      G2H_LEN_DW_SCHED_CONTEXT_MODE_SET, true);
}

static void __guc_context_sched_disable(struct intel_guc *guc,
					struct intel_context *ce,
					u16 guc_id)
{
	u32 action[] = {
		INTEL_GUC_ACTION_SCHED_CONTEXT_MODE_SET,
		guc_id,	/* ce->guc_id.id not stable */
		GUC_CONTEXT_DISABLE
	};

	GEM_BUG_ON(guc_id == GUC_INVALID_LRC_ID);

	GEM_BUG_ON(intel_context_is_child(ce));
	trace_intel_context_sched_disable(ce);

	guc_submission_send_busy_loop(guc, action, ARRAY_SIZE(action),
				      G2H_LEN_DW_SCHED_CONTEXT_MODE_SET, true);
}

static void guc_blocked_fence_complete(struct intel_context *ce)
{
	lockdep_assert_held(&ce->guc_state.lock);

	if (!i915_sw_fence_done(&ce->guc_state.blocked))
		i915_sw_fence_complete(&ce->guc_state.blocked);
}

static void guc_blocked_fence_reinit(struct intel_context *ce)
{
	lockdep_assert_held(&ce->guc_state.lock);
	GEM_BUG_ON(!i915_sw_fence_done(&ce->guc_state.blocked));

	/*
	 * This fence is always complete unless a pending schedule disable is
	 * outstanding. We arm the fence here and complete it when we receive
	 * the pending schedule disable complete message.
	 */
	i915_sw_fence_fini(&ce->guc_state.blocked);
	i915_sw_fence_reinit(&ce->guc_state.blocked);
	i915_sw_fence_await(&ce->guc_state.blocked);
	i915_sw_fence_commit(&ce->guc_state.blocked);
}

static u16 prep_context_pending_disable(struct intel_context *ce)
{
	lockdep_assert_held(&ce->guc_state.lock);

	set_context_pending_disable(ce);
	clr_context_enabled(ce);
	guc_blocked_fence_reinit(ce);
	intel_context_get(ce);

	return ce->guc_id.id;
}

static struct i915_sw_fence *guc_context_block(struct intel_context *ce)
{
	struct intel_guc *guc = ce_to_guc(ce);
	unsigned long flags;
	struct intel_runtime_pm *runtime_pm = ce->engine->uncore->rpm;
	intel_wakeref_t wakeref;
	u16 guc_id;
	bool enabled;

	GEM_BUG_ON(intel_context_is_child(ce));

	spin_lock_irqsave(&ce->guc_state.lock, flags);

	incr_context_blocked(ce);

	enabled = context_enabled(ce);
	if (unlikely(!enabled || submission_disabled(guc))) {
		if (enabled)
			clr_context_enabled(ce);
		spin_unlock_irqrestore(&ce->guc_state.lock, flags);
		return &ce->guc_state.blocked;
	}

	/*
	 * We add +2 here as the schedule disable complete CTB handler calls
	 * intel_context_sched_disable_unpin (-2 to pin_count).
	 */
	atomic_add(2, &ce->pin_count);

	guc_id = prep_context_pending_disable(ce);

	spin_unlock_irqrestore(&ce->guc_state.lock, flags);

	with_intel_runtime_pm(runtime_pm, wakeref)
		__guc_context_sched_disable(guc, ce, guc_id);

	return &ce->guc_state.blocked;
}

#define SCHED_STATE_MULTI_BLOCKED_MASK \
	(SCHED_STATE_BLOCKED_MASK & ~SCHED_STATE_BLOCKED)
#define SCHED_STATE_NO_UNBLOCK \
	(SCHED_STATE_MULTI_BLOCKED_MASK | \
	 SCHED_STATE_PENDING_DISABLE | \
	 SCHED_STATE_BANNED)

static bool context_cant_unblock(struct intel_context *ce)
{
	lockdep_assert_held(&ce->guc_state.lock);

	return (ce->guc_state.sched_state & SCHED_STATE_NO_UNBLOCK) ||
		context_guc_id_invalid(ce) ||
		!lrc_desc_registered(ce_to_guc(ce), ce->guc_id.id) ||
		!intel_context_is_pinned(ce);
}

static void guc_context_unblock(struct intel_context *ce)
{
	struct intel_guc *guc = ce_to_guc(ce);
	unsigned long flags;
	struct intel_runtime_pm *runtime_pm = ce->engine->uncore->rpm;
	intel_wakeref_t wakeref;
	bool enable;

	GEM_BUG_ON(context_enabled(ce));
	GEM_BUG_ON(intel_context_is_child(ce));

	spin_lock_irqsave(&ce->guc_state.lock, flags);

	if (unlikely(submission_disabled(guc) ||
		     context_cant_unblock(ce))) {
		enable = false;
	} else {
		enable = true;
		set_context_pending_enable(ce);
		set_context_enabled(ce);
		intel_context_get(ce);
	}

	decr_context_blocked(ce);

	spin_unlock_irqrestore(&ce->guc_state.lock, flags);

	if (enable) {
		with_intel_runtime_pm(runtime_pm, wakeref)
			__guc_context_sched_enable(guc, ce);
	}
}

static void guc_context_cancel_request(struct intel_context *ce,
				       struct i915_request *rq)
{
	struct intel_context *block_context =
		request_to_scheduling_context(rq);

	if (i915_sw_fence_signaled(&rq->submit)) {
		struct i915_sw_fence *fence;

		intel_context_get(ce);
		fence = guc_context_block(block_context);
		i915_sw_fence_wait(fence);
		if (!i915_request_completed(rq)) {
			__i915_request_skip(rq);
			guc_reset_state(ce, intel_ring_wrap(ce->ring, rq->head),
					true);
		}

		/*
		 * XXX: Racey if context is reset, see comment in
		 * __guc_reset_context().
		 */
		flush_work(&ce_to_guc(ce)->ct.requests.worker);

		guc_context_unblock(block_context);
		intel_context_put(ce);
	}
}

static void __guc_context_set_preemption_timeout(struct intel_guc *guc,
						 u16 guc_id,
						 u32 preemption_timeout)
{
	u32 action[] = {
		INTEL_GUC_ACTION_SET_CONTEXT_PREEMPTION_TIMEOUT,
		guc_id,
		preemption_timeout
	};

	intel_guc_send_busy_loop(guc, action, ARRAY_SIZE(action), 0, true);
}

static void guc_context_ban(struct intel_context *ce, struct i915_request *rq)
{
	struct intel_guc *guc = ce_to_guc(ce);
	struct intel_runtime_pm *runtime_pm =
		&ce->engine->gt->i915->runtime_pm;
	intel_wakeref_t wakeref;
	unsigned long flags;

	GEM_BUG_ON(intel_context_is_child(ce));

	guc_flush_submissions(guc);

	spin_lock_irqsave(&ce->guc_state.lock, flags);
	set_context_banned(ce);

	if (submission_disabled(guc) ||
	    (!context_enabled(ce) && !context_pending_disable(ce))) {
		spin_unlock_irqrestore(&ce->guc_state.lock, flags);

		guc_cancel_context_requests(ce);
		intel_engine_signal_breadcrumbs(ce->engine);
	} else if (!context_pending_disable(ce)) {
		u16 guc_id;

		/*
		 * We add +2 here as the schedule disable complete CTB handler
		 * calls intel_context_sched_disable_unpin (-2 to pin_count).
		 */
		atomic_add(2, &ce->pin_count);

		guc_id = prep_context_pending_disable(ce);
		spin_unlock_irqrestore(&ce->guc_state.lock, flags);

		/*
		 * In addition to disabling scheduling, set the preemption
		 * timeout to the minimum value (1 us) so the banned context
		 * gets kicked off the HW ASAP.
		 */
		with_intel_runtime_pm(runtime_pm, wakeref) {
			__guc_context_set_preemption_timeout(guc, guc_id, 1);
			__guc_context_sched_disable(guc, ce, guc_id);
		}
	} else {
		if (!context_guc_id_invalid(ce))
			with_intel_runtime_pm(runtime_pm, wakeref)
				__guc_context_set_preemption_timeout(guc,
								     ce->guc_id.id,
								     1);
		spin_unlock_irqrestore(&ce->guc_state.lock, flags);
	}
}

static void guc_context_sched_disable(struct intel_context *ce)
{
	struct intel_guc *guc = ce_to_guc(ce);
	unsigned long flags;
	struct intel_runtime_pm *runtime_pm = &ce->engine->gt->i915->runtime_pm;
	intel_wakeref_t wakeref;
	u16 guc_id;

	GEM_BUG_ON(intel_context_is_child(ce));

	spin_lock_irqsave(&ce->guc_state.lock, flags);

	/*
	 * We have to check if the context has been disabled by another thread,
	 * check if submssion has been disabled to seal a race with reset and
	 * finally check if any more requests have been committed to the
	 * context ensursing that a request doesn't slip through the
	 * 'context_pending_disable' fence.
	 */
	if (unlikely(!context_enabled(ce) || submission_disabled(guc) ||
		     context_has_committed_requests(ce))) {
		clr_context_enabled(ce);
		spin_unlock_irqrestore(&ce->guc_state.lock, flags);
		goto unpin;
	}
	guc_id = prep_context_pending_disable(ce);

	spin_unlock_irqrestore(&ce->guc_state.lock, flags);

	with_intel_runtime_pm(runtime_pm, wakeref)
		__guc_context_sched_disable(guc, ce, guc_id);

	return;
unpin:
	intel_context_sched_disable_unpin(ce);
}

static inline void guc_lrc_desc_unpin(struct intel_context *ce)
{
	struct intel_guc *guc = ce_to_guc(ce);
	struct intel_gt *gt = guc_to_gt(guc);
	unsigned long flags;
	bool disabled;

<<<<<<< HEAD
	lockdep_assert_held(&guc->submission_state.lock);
=======
>>>>>>> 754e0b0e
	GEM_BUG_ON(!intel_gt_pm_is_awake(gt));
	GEM_BUG_ON(!lrc_desc_registered(guc, ce->guc_id.id));
	GEM_BUG_ON(ce != __get_context(guc, ce->guc_id.id));
	GEM_BUG_ON(context_enabled(ce));

	/* Seal race with Reset */
	spin_lock_irqsave(&ce->guc_state.lock, flags);
	disabled = submission_disabled(guc);
	if (likely(!disabled)) {
		__intel_gt_pm_get(gt);
		set_context_destroyed(ce);
		clr_context_registered(ce);
	}
	spin_unlock_irqrestore(&ce->guc_state.lock, flags);
	if (unlikely(disabled)) {
<<<<<<< HEAD
		__release_guc_id(guc, ce);
=======
		release_guc_id(guc, ce);
>>>>>>> 754e0b0e
		__guc_context_destroy(ce);
		return;
	}

	deregister_context(ce, ce->guc_id.id);
}

static void __guc_context_destroy(struct intel_context *ce)
{
	GEM_BUG_ON(ce->guc_state.prio_count[GUC_CLIENT_PRIORITY_KMD_HIGH] ||
		   ce->guc_state.prio_count[GUC_CLIENT_PRIORITY_HIGH] ||
		   ce->guc_state.prio_count[GUC_CLIENT_PRIORITY_KMD_NORMAL] ||
		   ce->guc_state.prio_count[GUC_CLIENT_PRIORITY_NORMAL]);
	GEM_BUG_ON(ce->guc_state.number_committed_requests);

	lrc_fini(ce);
	intel_context_fini(ce);

	if (intel_engine_is_virtual(ce->engine)) {
		struct guc_virtual_engine *ve =
			container_of(ce, typeof(*ve), context);

		if (ve->base.breadcrumbs)
			intel_breadcrumbs_put(ve->base.breadcrumbs);

		kfree(ve);
	} else {
		intel_context_free(ce);
	}
}

static void guc_flush_destroyed_contexts(struct intel_guc *guc)
{
<<<<<<< HEAD
	struct intel_context *ce, *cn;
=======
	struct intel_context *ce;
>>>>>>> 754e0b0e
	unsigned long flags;

	GEM_BUG_ON(!submission_disabled(guc) &&
		   guc_submission_initialized(guc));

<<<<<<< HEAD
	spin_lock_irqsave(&guc->submission_state.lock, flags);
	list_for_each_entry_safe(ce, cn,
				 &guc->submission_state.destroyed_contexts,
				 destroyed_link) {
		list_del_init(&ce->destroyed_link);
		__release_guc_id(guc, ce);
		__guc_context_destroy(ce);
	}
	spin_unlock_irqrestore(&guc->submission_state.lock, flags);
=======
	while (!list_empty(&guc->submission_state.destroyed_contexts)) {
		spin_lock_irqsave(&guc->submission_state.lock, flags);
		ce = list_first_entry_or_null(&guc->submission_state.destroyed_contexts,
					      struct intel_context,
					      destroyed_link);
		if (ce)
			list_del_init(&ce->destroyed_link);
		spin_unlock_irqrestore(&guc->submission_state.lock, flags);

		if (!ce)
			break;

		release_guc_id(guc, ce);
		__guc_context_destroy(ce);
	}
>>>>>>> 754e0b0e
}

static void deregister_destroyed_contexts(struct intel_guc *guc)
{
<<<<<<< HEAD
	struct intel_context *ce, *cn;
	unsigned long flags;

	spin_lock_irqsave(&guc->submission_state.lock, flags);
	list_for_each_entry_safe(ce, cn,
				 &guc->submission_state.destroyed_contexts,
				 destroyed_link) {
		list_del_init(&ce->destroyed_link);
		guc_lrc_desc_unpin(ce);
	}
	spin_unlock_irqrestore(&guc->submission_state.lock, flags);
=======
	struct intel_context *ce;
	unsigned long flags;

	while (!list_empty(&guc->submission_state.destroyed_contexts)) {
		spin_lock_irqsave(&guc->submission_state.lock, flags);
		ce = list_first_entry_or_null(&guc->submission_state.destroyed_contexts,
					      struct intel_context,
					      destroyed_link);
		if (ce)
			list_del_init(&ce->destroyed_link);
		spin_unlock_irqrestore(&guc->submission_state.lock, flags);

		if (!ce)
			break;

		guc_lrc_desc_unpin(ce);
	}
>>>>>>> 754e0b0e
}

static void destroyed_worker_func(struct work_struct *w)
{
	struct intel_guc *guc = container_of(w, struct intel_guc,
					     submission_state.destroyed_worker);
	struct intel_gt *gt = guc_to_gt(guc);
	int tmp;

	with_intel_gt_pm(gt, tmp)
		deregister_destroyed_contexts(guc);
}

static void guc_context_destroy(struct kref *kref)
{
	struct intel_context *ce = container_of(kref, typeof(*ce), ref);
	struct intel_guc *guc = ce_to_guc(ce);
	unsigned long flags;
	bool destroy;

	/*
	 * If the guc_id is invalid this context has been stolen and we can free
	 * it immediately. Also can be freed immediately if the context is not
	 * registered with the GuC or the GuC is in the middle of a reset.
	 */
	spin_lock_irqsave(&guc->submission_state.lock, flags);
	destroy = submission_disabled(guc) || context_guc_id_invalid(ce) ||
		!lrc_desc_registered(guc, ce->guc_id.id);
	if (likely(!destroy)) {
		if (!list_empty(&ce->guc_id.link))
			list_del_init(&ce->guc_id.link);
		list_add_tail(&ce->destroyed_link,
			      &guc->submission_state.destroyed_contexts);
	} else {
		__release_guc_id(guc, ce);
	}
	spin_unlock_irqrestore(&guc->submission_state.lock, flags);
	if (unlikely(destroy)) {
		__guc_context_destroy(ce);
		return;
	}

	/*
	 * We use a worker to issue the H2G to deregister the context as we can
	 * take the GT PM for the first time which isn't allowed from an atomic
	 * context.
	 */
	queue_work(system_unbound_wq, &guc->submission_state.destroyed_worker);
}

static int guc_context_alloc(struct intel_context *ce)
{
	return lrc_alloc(ce, ce->engine);
}

static void guc_context_set_prio(struct intel_guc *guc,
				 struct intel_context *ce,
				 u8 prio)
{
	u32 action[] = {
		INTEL_GUC_ACTION_SET_CONTEXT_PRIORITY,
		ce->guc_id.id,
		prio,
	};

	GEM_BUG_ON(prio < GUC_CLIENT_PRIORITY_KMD_HIGH ||
		   prio > GUC_CLIENT_PRIORITY_NORMAL);
	lockdep_assert_held(&ce->guc_state.lock);

	if (ce->guc_state.prio == prio || submission_disabled(guc) ||
	    !context_registered(ce)) {
		ce->guc_state.prio = prio;
		return;
	}

	guc_submission_send_busy_loop(guc, action, ARRAY_SIZE(action), 0, true);

	ce->guc_state.prio = prio;
	trace_intel_context_set_prio(ce);
}

static inline u8 map_i915_prio_to_guc_prio(int prio)
{
	if (prio == I915_PRIORITY_NORMAL)
		return GUC_CLIENT_PRIORITY_KMD_NORMAL;
	else if (prio < I915_PRIORITY_NORMAL)
		return GUC_CLIENT_PRIORITY_NORMAL;
	else if (prio < I915_PRIORITY_DISPLAY)
		return GUC_CLIENT_PRIORITY_HIGH;
	else
		return GUC_CLIENT_PRIORITY_KMD_HIGH;
}

static inline void add_context_inflight_prio(struct intel_context *ce,
					     u8 guc_prio)
{
	lockdep_assert_held(&ce->guc_state.lock);
	GEM_BUG_ON(guc_prio >= ARRAY_SIZE(ce->guc_state.prio_count));

	++ce->guc_state.prio_count[guc_prio];

	/* Overflow protection */
	GEM_WARN_ON(!ce->guc_state.prio_count[guc_prio]);
}

static inline void sub_context_inflight_prio(struct intel_context *ce,
					     u8 guc_prio)
{
	lockdep_assert_held(&ce->guc_state.lock);
	GEM_BUG_ON(guc_prio >= ARRAY_SIZE(ce->guc_state.prio_count));

	/* Underflow protection */
	GEM_WARN_ON(!ce->guc_state.prio_count[guc_prio]);

	--ce->guc_state.prio_count[guc_prio];
}

static inline void update_context_prio(struct intel_context *ce)
{
	struct intel_guc *guc = &ce->engine->gt->uc.guc;
	int i;

	BUILD_BUG_ON(GUC_CLIENT_PRIORITY_KMD_HIGH != 0);
	BUILD_BUG_ON(GUC_CLIENT_PRIORITY_KMD_HIGH > GUC_CLIENT_PRIORITY_NORMAL);

	lockdep_assert_held(&ce->guc_state.lock);

	for (i = 0; i < ARRAY_SIZE(ce->guc_state.prio_count); ++i) {
		if (ce->guc_state.prio_count[i]) {
			guc_context_set_prio(guc, ce, i);
			break;
		}
	}
}

static inline bool new_guc_prio_higher(u8 old_guc_prio, u8 new_guc_prio)
{
	/* Lower value is higher priority */
	return new_guc_prio < old_guc_prio;
}

static void add_to_context(struct i915_request *rq)
{
	struct intel_context *ce = request_to_scheduling_context(rq);
	u8 new_guc_prio = map_i915_prio_to_guc_prio(rq_prio(rq));

	GEM_BUG_ON(intel_context_is_child(ce));
	GEM_BUG_ON(rq->guc_prio == GUC_PRIO_FINI);

	spin_lock(&ce->guc_state.lock);
	list_move_tail(&rq->sched.link, &ce->guc_state.requests);

	if (rq->guc_prio == GUC_PRIO_INIT) {
		rq->guc_prio = new_guc_prio;
		add_context_inflight_prio(ce, rq->guc_prio);
	} else if (new_guc_prio_higher(rq->guc_prio, new_guc_prio)) {
		sub_context_inflight_prio(ce, rq->guc_prio);
		rq->guc_prio = new_guc_prio;
		add_context_inflight_prio(ce, rq->guc_prio);
	}
	update_context_prio(ce);

	spin_unlock(&ce->guc_state.lock);
}

static void guc_prio_fini(struct i915_request *rq, struct intel_context *ce)
{
	lockdep_assert_held(&ce->guc_state.lock);

	if (rq->guc_prio != GUC_PRIO_INIT &&
	    rq->guc_prio != GUC_PRIO_FINI) {
		sub_context_inflight_prio(ce, rq->guc_prio);
		update_context_prio(ce);
	}
	rq->guc_prio = GUC_PRIO_FINI;
}

static void remove_from_context(struct i915_request *rq)
{
	struct intel_context *ce = request_to_scheduling_context(rq);

	GEM_BUG_ON(intel_context_is_child(ce));

	spin_lock_irq(&ce->guc_state.lock);

	list_del_init(&rq->sched.link);
	clear_bit(I915_FENCE_FLAG_PQUEUE, &rq->fence.flags);

	/* Prevent further __await_execution() registering a cb, then flush */
	set_bit(I915_FENCE_FLAG_ACTIVE, &rq->fence.flags);

	guc_prio_fini(rq, ce);

	decr_context_committed_requests(ce);

	spin_unlock_irq(&ce->guc_state.lock);

	atomic_dec(&ce->guc_id.ref);
	i915_request_notify_execute_cb_imm(rq);
}

static const struct intel_context_ops guc_context_ops = {
	.alloc = guc_context_alloc,

	.pre_pin = guc_context_pre_pin,
	.pin = guc_context_pin,
	.unpin = guc_context_unpin,
	.post_unpin = guc_context_post_unpin,

	.ban = guc_context_ban,

	.cancel_request = guc_context_cancel_request,

	.enter = intel_context_enter_engine,
	.exit = intel_context_exit_engine,

	.sched_disable = guc_context_sched_disable,

	.reset = lrc_reset,
	.destroy = guc_context_destroy,

	.create_virtual = guc_create_virtual,
	.create_parallel = guc_create_parallel,
};

static void submit_work_cb(struct irq_work *wrk)
{
	struct i915_request *rq = container_of(wrk, typeof(*rq), submit_work);

	might_lock(&rq->engine->sched_engine->lock);
	i915_sw_fence_complete(&rq->submit);
}

static void __guc_signal_context_fence(struct intel_context *ce)
{
	struct i915_request *rq, *rn;

	lockdep_assert_held(&ce->guc_state.lock);

	if (!list_empty(&ce->guc_state.fences))
		trace_intel_context_fence_release(ce);

	/*
	 * Use an IRQ to ensure locking order of sched_engine->lock ->
	 * ce->guc_state.lock is preserved.
	 */
	list_for_each_entry_safe(rq, rn, &ce->guc_state.fences,
				 guc_fence_link) {
		list_del(&rq->guc_fence_link);
		irq_work_queue(&rq->submit_work);
	}

	INIT_LIST_HEAD(&ce->guc_state.fences);
}

static void guc_signal_context_fence(struct intel_context *ce)
{
	unsigned long flags;

	GEM_BUG_ON(intel_context_is_child(ce));

	spin_lock_irqsave(&ce->guc_state.lock, flags);
	clr_context_wait_for_deregister_to_register(ce);
	__guc_signal_context_fence(ce);
	spin_unlock_irqrestore(&ce->guc_state.lock, flags);
}

static bool context_needs_register(struct intel_context *ce, bool new_guc_id)
{
	return (new_guc_id || test_bit(CONTEXT_LRCA_DIRTY, &ce->flags) ||
		!lrc_desc_registered(ce_to_guc(ce), ce->guc_id.id)) &&
		!submission_disabled(ce_to_guc(ce));
}

static void guc_context_init(struct intel_context *ce)
{
	const struct i915_gem_context *ctx;
	int prio = I915_CONTEXT_DEFAULT_PRIORITY;

	rcu_read_lock();
	ctx = rcu_dereference(ce->gem_context);
	if (ctx)
		prio = ctx->sched.priority;
	rcu_read_unlock();

	ce->guc_state.prio = map_i915_prio_to_guc_prio(prio);
	set_bit(CONTEXT_GUC_INIT, &ce->flags);
}

static int guc_request_alloc(struct i915_request *rq)
{
	struct intel_context *ce = request_to_scheduling_context(rq);
	struct intel_guc *guc = ce_to_guc(ce);
	unsigned long flags;
	int ret;

	GEM_BUG_ON(!intel_context_is_pinned(rq->context));

	/*
	 * Flush enough space to reduce the likelihood of waiting after
	 * we start building the request - in which case we will just
	 * have to repeat work.
	 */
	rq->reserved_space += GUC_REQUEST_SIZE;

	/*
	 * Note that after this point, we have committed to using
	 * this request as it is being used to both track the
	 * state of engine initialisation and liveness of the
	 * golden renderstate above. Think twice before you try
	 * to cancel/unwind this request now.
	 */

	/* Unconditionally invalidate GPU caches and TLBs. */
	ret = rq->engine->emit_flush(rq, EMIT_INVALIDATE);
	if (ret)
		return ret;

	rq->reserved_space -= GUC_REQUEST_SIZE;

	if (unlikely(!test_bit(CONTEXT_GUC_INIT, &ce->flags)))
		guc_context_init(ce);

	/*
	 * Call pin_guc_id here rather than in the pinning step as with
	 * dma_resv, contexts can be repeatedly pinned / unpinned trashing the
	 * guc_id and creating horrible race conditions. This is especially bad
	 * when guc_id are being stolen due to over subscription. By the time
	 * this function is reached, it is guaranteed that the guc_id will be
	 * persistent until the generated request is retired. Thus, sealing these
	 * race conditions. It is still safe to fail here if guc_id are
	 * exhausted and return -EAGAIN to the user indicating that they can try
	 * again in the future.
	 *
	 * There is no need for a lock here as the timeline mutex ensures at
	 * most one context can be executing this code path at once. The
	 * guc_id_ref is incremented once for every request in flight and
	 * decremented on each retire. When it is zero, a lock around the
	 * increment (in pin_guc_id) is needed to seal a race with unpin_guc_id.
	 */
	if (atomic_add_unless(&ce->guc_id.ref, 1, 0))
		goto out;

	ret = pin_guc_id(guc, ce);	/* returns 1 if new guc_id assigned */
	if (unlikely(ret < 0))
		return ret;
	if (context_needs_register(ce, !!ret)) {
		ret = guc_lrc_desc_pin(ce, true);
		if (unlikely(ret)) {	/* unwind */
			if (ret == -EPIPE) {
				disable_submission(guc);
				goto out;	/* GPU will be reset */
			}
			atomic_dec(&ce->guc_id.ref);
			unpin_guc_id(guc, ce);
			return ret;
		}
	}

	clear_bit(CONTEXT_LRCA_DIRTY, &ce->flags);

out:
	/*
	 * We block all requests on this context if a G2H is pending for a
	 * schedule disable or context deregistration as the GuC will fail a
	 * schedule enable or context registration if either G2H is pending
	 * respectfully. Once a G2H returns, the fence is released that is
	 * blocking these requests (see guc_signal_context_fence).
	 */
	spin_lock_irqsave(&ce->guc_state.lock, flags);
	if (context_wait_for_deregister_to_register(ce) ||
	    context_pending_disable(ce)) {
		init_irq_work(&rq->submit_work, submit_work_cb);
		i915_sw_fence_await(&rq->submit);

		list_add_tail(&rq->guc_fence_link, &ce->guc_state.fences);
	}
	incr_context_committed_requests(ce);
	spin_unlock_irqrestore(&ce->guc_state.lock, flags);

	return 0;
}

static int guc_virtual_context_pre_pin(struct intel_context *ce,
				       struct i915_gem_ww_ctx *ww,
				       void **vaddr)
{
	struct intel_engine_cs *engine = guc_virtual_get_sibling(ce->engine, 0);

	return __guc_context_pre_pin(ce, engine, ww, vaddr);
}

static int guc_virtual_context_pin(struct intel_context *ce, void *vaddr)
{
	struct intel_engine_cs *engine = guc_virtual_get_sibling(ce->engine, 0);
	int ret = __guc_context_pin(ce, engine, vaddr);
	intel_engine_mask_t tmp, mask = ce->engine->mask;
<<<<<<< HEAD

	if (likely(!ret))
		for_each_engine_masked(engine, ce->engine->gt, mask, tmp)
			intel_engine_pm_get(engine);

	return ret;
}

static void guc_virtual_context_unpin(struct intel_context *ce)
{
	intel_engine_mask_t tmp, mask = ce->engine->mask;
	struct intel_engine_cs *engine;
	struct intel_guc *guc = ce_to_guc(ce);

	GEM_BUG_ON(context_enabled(ce));
	GEM_BUG_ON(intel_context_is_barrier(ce));

	unpin_guc_id(guc, ce);
	lrc_unpin(ce);

=======

	if (likely(!ret))
		for_each_engine_masked(engine, ce->engine->gt, mask, tmp)
			intel_engine_pm_get(engine);

	return ret;
}

static void guc_virtual_context_unpin(struct intel_context *ce)
{
	intel_engine_mask_t tmp, mask = ce->engine->mask;
	struct intel_engine_cs *engine;
	struct intel_guc *guc = ce_to_guc(ce);

	GEM_BUG_ON(context_enabled(ce));
	GEM_BUG_ON(intel_context_is_barrier(ce));

	unpin_guc_id(guc, ce);
	lrc_unpin(ce);

>>>>>>> 754e0b0e
	for_each_engine_masked(engine, ce->engine->gt, mask, tmp)
		intel_engine_pm_put_async(engine);
}

static void guc_virtual_context_enter(struct intel_context *ce)
{
	intel_engine_mask_t tmp, mask = ce->engine->mask;
	struct intel_engine_cs *engine;

	for_each_engine_masked(engine, ce->engine->gt, mask, tmp)
		intel_engine_pm_get(engine);

	intel_timeline_enter(ce->timeline);
}

static void guc_virtual_context_exit(struct intel_context *ce)
{
	intel_engine_mask_t tmp, mask = ce->engine->mask;
	struct intel_engine_cs *engine;

	for_each_engine_masked(engine, ce->engine->gt, mask, tmp)
		intel_engine_pm_put(engine);

	intel_timeline_exit(ce->timeline);
}

static int guc_virtual_context_alloc(struct intel_context *ce)
{
	struct intel_engine_cs *engine = guc_virtual_get_sibling(ce->engine, 0);

	return lrc_alloc(ce, engine);
}

static const struct intel_context_ops virtual_guc_context_ops = {
	.alloc = guc_virtual_context_alloc,

	.pre_pin = guc_virtual_context_pre_pin,
	.pin = guc_virtual_context_pin,
	.unpin = guc_virtual_context_unpin,
	.post_unpin = guc_context_post_unpin,

	.ban = guc_context_ban,

	.cancel_request = guc_context_cancel_request,

	.enter = guc_virtual_context_enter,
	.exit = guc_virtual_context_exit,

	.sched_disable = guc_context_sched_disable,

	.destroy = guc_context_destroy,

	.get_sibling = guc_virtual_get_sibling,
};

static int guc_parent_context_pin(struct intel_context *ce, void *vaddr)
{
	struct intel_engine_cs *engine = guc_virtual_get_sibling(ce->engine, 0);
	struct intel_guc *guc = ce_to_guc(ce);
	int ret;

	GEM_BUG_ON(!intel_context_is_parent(ce));
	GEM_BUG_ON(!intel_engine_is_virtual(ce->engine));

	ret = pin_guc_id(guc, ce);
	if (unlikely(ret < 0))
		return ret;

	return __guc_context_pin(ce, engine, vaddr);
}

static int guc_child_context_pin(struct intel_context *ce, void *vaddr)
{
	struct intel_engine_cs *engine = guc_virtual_get_sibling(ce->engine, 0);

	GEM_BUG_ON(!intel_context_is_child(ce));
	GEM_BUG_ON(!intel_engine_is_virtual(ce->engine));

	__intel_context_pin(ce->parallel.parent);
	return __guc_context_pin(ce, engine, vaddr);
}

static void guc_parent_context_unpin(struct intel_context *ce)
{
	struct intel_guc *guc = ce_to_guc(ce);

	GEM_BUG_ON(context_enabled(ce));
	GEM_BUG_ON(intel_context_is_barrier(ce));
	GEM_BUG_ON(!intel_context_is_parent(ce));
	GEM_BUG_ON(!intel_engine_is_virtual(ce->engine));

	if (ce->parallel.last_rq)
		i915_request_put(ce->parallel.last_rq);
	unpin_guc_id(guc, ce);
	lrc_unpin(ce);
}

static void guc_child_context_unpin(struct intel_context *ce)
{
	GEM_BUG_ON(context_enabled(ce));
	GEM_BUG_ON(intel_context_is_barrier(ce));
	GEM_BUG_ON(!intel_context_is_child(ce));
	GEM_BUG_ON(!intel_engine_is_virtual(ce->engine));

	lrc_unpin(ce);
}

static void guc_child_context_post_unpin(struct intel_context *ce)
{
	GEM_BUG_ON(!intel_context_is_child(ce));
	GEM_BUG_ON(!intel_context_is_pinned(ce->parallel.parent));
	GEM_BUG_ON(!intel_engine_is_virtual(ce->engine));

	lrc_post_unpin(ce);
	intel_context_unpin(ce->parallel.parent);
}

static void guc_child_context_destroy(struct kref *kref)
{
	struct intel_context *ce = container_of(kref, typeof(*ce), ref);

	__guc_context_destroy(ce);
}

static const struct intel_context_ops virtual_parent_context_ops = {
	.alloc = guc_virtual_context_alloc,

	.pre_pin = guc_context_pre_pin,
	.pin = guc_parent_context_pin,
	.unpin = guc_parent_context_unpin,
	.post_unpin = guc_context_post_unpin,

	.ban = guc_context_ban,

	.cancel_request = guc_context_cancel_request,

	.enter = guc_virtual_context_enter,
	.exit = guc_virtual_context_exit,

	.sched_disable = guc_context_sched_disable,

	.destroy = guc_context_destroy,

	.get_sibling = guc_virtual_get_sibling,
};

static const struct intel_context_ops virtual_child_context_ops = {
	.alloc = guc_virtual_context_alloc,

	.pre_pin = guc_context_pre_pin,
	.pin = guc_child_context_pin,
	.unpin = guc_child_context_unpin,
	.post_unpin = guc_child_context_post_unpin,

	.cancel_request = guc_context_cancel_request,

	.enter = guc_virtual_context_enter,
	.exit = guc_virtual_context_exit,

	.destroy = guc_child_context_destroy,

	.get_sibling = guc_virtual_get_sibling,
};

/*
 * The below override of the breadcrumbs is enabled when the user configures a
 * context for parallel submission (multi-lrc, parent-child).
 *
 * The overridden breadcrumbs implements an algorithm which allows the GuC to
 * safely preempt all the hw contexts configured for parallel submission
 * between each BB. The contract between the i915 and GuC is if the parent
 * context can be preempted, all the children can be preempted, and the GuC will
 * always try to preempt the parent before the children. A handshake between the
 * parent / children breadcrumbs ensures the i915 holds up its end of the deal
 * creating a window to preempt between each set of BBs.
 */
static int emit_bb_start_parent_no_preempt_mid_batch(struct i915_request *rq,
						     u64 offset, u32 len,
						     const unsigned int flags);
static int emit_bb_start_child_no_preempt_mid_batch(struct i915_request *rq,
						    u64 offset, u32 len,
						    const unsigned int flags);
static u32 *
emit_fini_breadcrumb_parent_no_preempt_mid_batch(struct i915_request *rq,
						 u32 *cs);
static u32 *
emit_fini_breadcrumb_child_no_preempt_mid_batch(struct i915_request *rq,
						u32 *cs);

static struct intel_context *
guc_create_parallel(struct intel_engine_cs **engines,
		    unsigned int num_siblings,
		    unsigned int width)
{
	struct intel_engine_cs **siblings = NULL;
	struct intel_context *parent = NULL, *ce, *err;
	int i, j;

	siblings = kmalloc_array(num_siblings,
				 sizeof(*siblings),
				 GFP_KERNEL);
	if (!siblings)
		return ERR_PTR(-ENOMEM);

	for (i = 0; i < width; ++i) {
		for (j = 0; j < num_siblings; ++j)
			siblings[j] = engines[i * num_siblings + j];

		ce = intel_engine_create_virtual(siblings, num_siblings,
						 FORCE_VIRTUAL);
		if (IS_ERR(ce)) {
			err = ERR_CAST(ce);
			goto unwind;
		}

		if (i == 0) {
			parent = ce;
			parent->ops = &virtual_parent_context_ops;
		} else {
			ce->ops = &virtual_child_context_ops;
			intel_context_bind_parent_child(parent, ce);
		}
	}

	parent->parallel.fence_context = dma_fence_context_alloc(1);

	parent->engine->emit_bb_start =
		emit_bb_start_parent_no_preempt_mid_batch;
	parent->engine->emit_fini_breadcrumb =
		emit_fini_breadcrumb_parent_no_preempt_mid_batch;
	parent->engine->emit_fini_breadcrumb_dw =
		12 + 4 * parent->parallel.number_children;
	for_each_child(parent, ce) {
		ce->engine->emit_bb_start =
			emit_bb_start_child_no_preempt_mid_batch;
		ce->engine->emit_fini_breadcrumb =
			emit_fini_breadcrumb_child_no_preempt_mid_batch;
		ce->engine->emit_fini_breadcrumb_dw = 16;
	}

	kfree(siblings);
	return parent;

unwind:
	if (parent)
		intel_context_put(parent);
	kfree(siblings);
	return err;
}

static bool
guc_irq_enable_breadcrumbs(struct intel_breadcrumbs *b)
{
	struct intel_engine_cs *sibling;
	intel_engine_mask_t tmp, mask = b->engine_mask;
	bool result = false;

	for_each_engine_masked(sibling, b->irq_engine->gt, mask, tmp)
		result |= intel_engine_irq_enable(sibling);

	return result;
}

static void
guc_irq_disable_breadcrumbs(struct intel_breadcrumbs *b)
{
	struct intel_engine_cs *sibling;
	intel_engine_mask_t tmp, mask = b->engine_mask;

	for_each_engine_masked(sibling, b->irq_engine->gt, mask, tmp)
		intel_engine_irq_disable(sibling);
}

static void guc_init_breadcrumbs(struct intel_engine_cs *engine)
{
	int i;

	/*
	 * In GuC submission mode we do not know which physical engine a request
	 * will be scheduled on, this creates a problem because the breadcrumb
	 * interrupt is per physical engine. To work around this we attach
	 * requests and direct all breadcrumb interrupts to the first instance
	 * of an engine per class. In addition all breadcrumb interrupts are
	 * enabled / disabled across an engine class in unison.
	 */
	for (i = 0; i < MAX_ENGINE_INSTANCE; ++i) {
		struct intel_engine_cs *sibling =
			engine->gt->engine_class[engine->class][i];

		if (sibling) {
			if (engine->breadcrumbs != sibling->breadcrumbs) {
				intel_breadcrumbs_put(engine->breadcrumbs);
				engine->breadcrumbs =
					intel_breadcrumbs_get(sibling->breadcrumbs);
			}
			break;
		}
	}

	if (engine->breadcrumbs) {
		engine->breadcrumbs->engine_mask |= engine->mask;
		engine->breadcrumbs->irq_enable = guc_irq_enable_breadcrumbs;
		engine->breadcrumbs->irq_disable = guc_irq_disable_breadcrumbs;
	}
}

static void guc_bump_inflight_request_prio(struct i915_request *rq,
					   int prio)
{
	struct intel_context *ce = request_to_scheduling_context(rq);
	u8 new_guc_prio = map_i915_prio_to_guc_prio(prio);

	/* Short circuit function */
	if (prio < I915_PRIORITY_NORMAL ||
	    rq->guc_prio == GUC_PRIO_FINI ||
	    (rq->guc_prio != GUC_PRIO_INIT &&
	     !new_guc_prio_higher(rq->guc_prio, new_guc_prio)))
		return;

	spin_lock(&ce->guc_state.lock);
	if (rq->guc_prio != GUC_PRIO_FINI) {
		if (rq->guc_prio != GUC_PRIO_INIT)
			sub_context_inflight_prio(ce, rq->guc_prio);
		rq->guc_prio = new_guc_prio;
		add_context_inflight_prio(ce, rq->guc_prio);
		update_context_prio(ce);
	}
	spin_unlock(&ce->guc_state.lock);
}

static void guc_retire_inflight_request_prio(struct i915_request *rq)
{
	struct intel_context *ce = request_to_scheduling_context(rq);

	spin_lock(&ce->guc_state.lock);
	guc_prio_fini(rq, ce);
	spin_unlock(&ce->guc_state.lock);
}

static void sanitize_hwsp(struct intel_engine_cs *engine)
{
	struct intel_timeline *tl;

	list_for_each_entry(tl, &engine->status_page.timelines, engine_link)
		intel_timeline_reset_seqno(tl);
}

static void guc_sanitize(struct intel_engine_cs *engine)
{
	/*
	 * Poison residual state on resume, in case the suspend didn't!
	 *
	 * We have to assume that across suspend/resume (or other loss
	 * of control) that the contents of our pinned buffers has been
	 * lost, replaced by garbage. Since this doesn't always happen,
	 * let's poison such state so that we more quickly spot when
	 * we falsely assume it has been preserved.
	 */
	if (IS_ENABLED(CONFIG_DRM_I915_DEBUG_GEM))
		memset(engine->status_page.addr, POISON_INUSE, PAGE_SIZE);

	/*
	 * The kernel_context HWSP is stored in the status_page. As above,
	 * that may be lost on resume/initialisation, and so we need to
	 * reset the value in the HWSP.
	 */
	sanitize_hwsp(engine);

	/* And scrub the dirty cachelines for the HWSP */
	clflush_cache_range(engine->status_page.addr, PAGE_SIZE);

	intel_engine_reset_pinned_contexts(engine);
}

static void setup_hwsp(struct intel_engine_cs *engine)
{
	intel_engine_set_hwsp_writemask(engine, ~0u); /* HWSTAM */

	ENGINE_WRITE_FW(engine,
			RING_HWS_PGA,
			i915_ggtt_offset(engine->status_page.vma));
}

static void start_engine(struct intel_engine_cs *engine)
{
	ENGINE_WRITE_FW(engine,
			RING_MODE_GEN7,
			_MASKED_BIT_ENABLE(GEN11_GFX_DISABLE_LEGACY_MODE));

	ENGINE_WRITE_FW(engine, RING_MI_MODE, _MASKED_BIT_DISABLE(STOP_RING));
	ENGINE_POSTING_READ(engine, RING_MI_MODE);
}

static int guc_resume(struct intel_engine_cs *engine)
{
	assert_forcewakes_active(engine->uncore, FORCEWAKE_ALL);

	intel_mocs_init_engine(engine);

	intel_breadcrumbs_reset(engine->breadcrumbs);

	setup_hwsp(engine);
	start_engine(engine);

	return 0;
}

static bool guc_sched_engine_disabled(struct i915_sched_engine *sched_engine)
{
	return !sched_engine->tasklet.callback;
}

static void guc_set_default_submission(struct intel_engine_cs *engine)
{
	engine->submit_request = guc_submit_request;
}

static inline void guc_kernel_context_pin(struct intel_guc *guc,
					  struct intel_context *ce)
{
	if (context_guc_id_invalid(ce))
		pin_guc_id(guc, ce);
	guc_lrc_desc_pin(ce, true);
}

static inline void guc_init_lrc_mapping(struct intel_guc *guc)
{
	struct intel_gt *gt = guc_to_gt(guc);
	struct intel_engine_cs *engine;
	enum intel_engine_id id;

	/* make sure all descriptors are clean... */
	xa_destroy(&guc->context_lookup);

	/*
	 * Some contexts might have been pinned before we enabled GuC
	 * submission, so we need to add them to the GuC bookeeping.
	 * Also, after a reset the of the GuC we want to make sure that the
	 * information shared with GuC is properly reset. The kernel LRCs are
	 * not attached to the gem_context, so they need to be added separately.
	 *
	 * Note: we purposefully do not check the return of guc_lrc_desc_pin,
	 * because that function can only fail if a reset is just starting. This
	 * is at the end of reset so presumably another reset isn't happening
	 * and even it did this code would be run again.
	 */

	for_each_engine(engine, gt, id) {
		struct intel_context *ce;

		list_for_each_entry(ce, &engine->pinned_contexts_list,
				    pinned_contexts_link)
			guc_kernel_context_pin(guc, ce);
	}
}

static void guc_release(struct intel_engine_cs *engine)
{
	engine->sanitize = NULL; /* no longer in control, nothing to sanitize */

	intel_engine_cleanup_common(engine);
	lrc_fini_wa_ctx(engine);
}

static void virtual_guc_bump_serial(struct intel_engine_cs *engine)
{
	struct intel_engine_cs *e;
	intel_engine_mask_t tmp, mask = engine->mask;

	for_each_engine_masked(e, engine->gt, mask, tmp)
		e->serial++;
}

static void guc_default_vfuncs(struct intel_engine_cs *engine)
{
	/* Default vfuncs which can be overridden by each engine. */

	engine->resume = guc_resume;

	engine->cops = &guc_context_ops;
	engine->request_alloc = guc_request_alloc;
	engine->add_active_request = add_to_context;
	engine->remove_active_request = remove_from_context;

	engine->sched_engine->schedule = i915_schedule;

	engine->reset.prepare = guc_reset_nop;
	engine->reset.rewind = guc_rewind_nop;
	engine->reset.cancel = guc_reset_nop;
	engine->reset.finish = guc_reset_nop;

	engine->emit_flush = gen8_emit_flush_xcs;
	engine->emit_init_breadcrumb = gen8_emit_init_breadcrumb;
	engine->emit_fini_breadcrumb = gen8_emit_fini_breadcrumb_xcs;
	if (GRAPHICS_VER(engine->i915) >= 12) {
		engine->emit_fini_breadcrumb = gen12_emit_fini_breadcrumb_xcs;
		engine->emit_flush = gen12_emit_flush_xcs;
	}
	engine->set_default_submission = guc_set_default_submission;
	engine->busyness = guc_engine_busyness;

	engine->flags |= I915_ENGINE_SUPPORTS_STATS;
	engine->flags |= I915_ENGINE_HAS_PREEMPTION;
	engine->flags |= I915_ENGINE_HAS_TIMESLICES;

	/*
	 * TODO: GuC supports timeslicing and semaphores as well, but they're
	 * handled by the firmware so some minor tweaks are required before
	 * enabling.
	 *
	 * engine->flags |= I915_ENGINE_HAS_SEMAPHORES;
	 */

	engine->emit_bb_start = gen8_emit_bb_start;
}

static void rcs_submission_override(struct intel_engine_cs *engine)
{
	switch (GRAPHICS_VER(engine->i915)) {
	case 12:
		engine->emit_flush = gen12_emit_flush_rcs;
		engine->emit_fini_breadcrumb = gen12_emit_fini_breadcrumb_rcs;
		break;
	case 11:
		engine->emit_flush = gen11_emit_flush_rcs;
		engine->emit_fini_breadcrumb = gen11_emit_fini_breadcrumb_rcs;
		break;
	default:
		engine->emit_flush = gen8_emit_flush_rcs;
		engine->emit_fini_breadcrumb = gen8_emit_fini_breadcrumb_rcs;
		break;
	}
}

static inline void guc_default_irqs(struct intel_engine_cs *engine)
{
	engine->irq_keep_mask = GT_RENDER_USER_INTERRUPT;
	intel_engine_set_irq_handler(engine, cs_irq_handler);
}

static void guc_sched_engine_destroy(struct kref *kref)
{
	struct i915_sched_engine *sched_engine =
		container_of(kref, typeof(*sched_engine), ref);
	struct intel_guc *guc = sched_engine->private_data;

	guc->sched_engine = NULL;
	tasklet_kill(&sched_engine->tasklet); /* flush the callback */
	kfree(sched_engine);
}

int intel_guc_submission_setup(struct intel_engine_cs *engine)
{
	struct drm_i915_private *i915 = engine->i915;
	struct intel_guc *guc = &engine->gt->uc.guc;

	/*
	 * The setup relies on several assumptions (e.g. irqs always enabled)
	 * that are only valid on gen11+
	 */
	GEM_BUG_ON(GRAPHICS_VER(i915) < 11);

	if (!guc->sched_engine) {
		guc->sched_engine = i915_sched_engine_create(ENGINE_VIRTUAL);
		if (!guc->sched_engine)
			return -ENOMEM;

		guc->sched_engine->schedule = i915_schedule;
		guc->sched_engine->disabled = guc_sched_engine_disabled;
		guc->sched_engine->private_data = guc;
		guc->sched_engine->destroy = guc_sched_engine_destroy;
		guc->sched_engine->bump_inflight_request_prio =
			guc_bump_inflight_request_prio;
		guc->sched_engine->retire_inflight_request_prio =
			guc_retire_inflight_request_prio;
		tasklet_setup(&guc->sched_engine->tasklet,
			      guc_submission_tasklet);
	}
	i915_sched_engine_put(engine->sched_engine);
	engine->sched_engine = i915_sched_engine_get(guc->sched_engine);

	guc_default_vfuncs(engine);
	guc_default_irqs(engine);
	guc_init_breadcrumbs(engine);

	if (engine->class == RENDER_CLASS)
		rcs_submission_override(engine);

	lrc_init_wa_ctx(engine);

	/* Finally, take ownership and responsibility for cleanup! */
	engine->sanitize = guc_sanitize;
	engine->release = guc_release;

	return 0;
}

void intel_guc_submission_enable(struct intel_guc *guc)
{
	guc_init_lrc_mapping(guc);
	guc_init_engine_stats(guc);
}

void intel_guc_submission_disable(struct intel_guc *guc)
{
	/* Note: By the time we're here, GuC may have already been reset */
}

static bool __guc_submission_supported(struct intel_guc *guc)
{
	/* GuC submission is unavailable for pre-Gen11 */
	return intel_guc_is_supported(guc) &&
	       GRAPHICS_VER(guc_to_gt(guc)->i915) >= 11;
}

static bool __guc_submission_selected(struct intel_guc *guc)
{
	struct drm_i915_private *i915 = guc_to_gt(guc)->i915;

	if (!intel_guc_submission_is_supported(guc))
		return false;

	return i915->params.enable_guc & ENABLE_GUC_SUBMISSION;
}

void intel_guc_submission_init_early(struct intel_guc *guc)
{
	guc->submission_state.num_guc_ids = GUC_MAX_LRC_DESCRIPTORS;
	guc->submission_supported = __guc_submission_supported(guc);
	guc->submission_selected = __guc_submission_selected(guc);
}

static inline struct intel_context *
g2h_context_lookup(struct intel_guc *guc, u32 desc_idx)
{
	struct intel_context *ce;

	if (unlikely(desc_idx >= GUC_MAX_LRC_DESCRIPTORS)) {
		drm_err(&guc_to_gt(guc)->i915->drm,
			"Invalid desc_idx %u", desc_idx);
		return NULL;
	}

	ce = __get_context(guc, desc_idx);
	if (unlikely(!ce)) {
		drm_err(&guc_to_gt(guc)->i915->drm,
			"Context is NULL, desc_idx %u", desc_idx);
		return NULL;
	}

	if (unlikely(intel_context_is_child(ce))) {
		drm_err(&guc_to_gt(guc)->i915->drm,
			"Context is child, desc_idx %u", desc_idx);
		return NULL;
	}

	return ce;
}

int intel_guc_deregister_done_process_msg(struct intel_guc *guc,
					  const u32 *msg,
					  u32 len)
{
	struct intel_context *ce;
	u32 desc_idx = msg[0];

	if (unlikely(len < 1)) {
		drm_err(&guc_to_gt(guc)->i915->drm, "Invalid length %u", len);
		return -EPROTO;
	}

	ce = g2h_context_lookup(guc, desc_idx);
	if (unlikely(!ce))
		return -EPROTO;

	trace_intel_context_deregister_done(ce);

#ifdef CONFIG_DRM_I915_SELFTEST
	if (unlikely(ce->drop_deregister)) {
		ce->drop_deregister = false;
		return 0;
	}
#endif

	if (context_wait_for_deregister_to_register(ce)) {
		struct intel_runtime_pm *runtime_pm =
			&ce->engine->gt->i915->runtime_pm;
		intel_wakeref_t wakeref;

		/*
		 * Previous owner of this guc_id has been deregistered, now safe
		 * register this context.
		 */
		with_intel_runtime_pm(runtime_pm, wakeref)
			register_context(ce, true);
		guc_signal_context_fence(ce);
		intel_context_put(ce);
	} else if (context_destroyed(ce)) {
		/* Context has been destroyed */
		intel_gt_pm_put_async(guc_to_gt(guc));
		release_guc_id(guc, ce);
		__guc_context_destroy(ce);
	}

	decr_outstanding_submission_g2h(guc);

	return 0;
}

int intel_guc_sched_done_process_msg(struct intel_guc *guc,
				     const u32 *msg,
				     u32 len)
{
	struct intel_context *ce;
	unsigned long flags;
	u32 desc_idx = msg[0];

	if (unlikely(len < 2)) {
		drm_err(&guc_to_gt(guc)->i915->drm, "Invalid length %u", len);
		return -EPROTO;
	}

	ce = g2h_context_lookup(guc, desc_idx);
	if (unlikely(!ce))
		return -EPROTO;

	if (unlikely(context_destroyed(ce) ||
		     (!context_pending_enable(ce) &&
		     !context_pending_disable(ce)))) {
		drm_err(&guc_to_gt(guc)->i915->drm,
			"Bad context sched_state 0x%x, desc_idx %u",
			ce->guc_state.sched_state, desc_idx);
		return -EPROTO;
	}

	trace_intel_context_sched_done(ce);

	if (context_pending_enable(ce)) {
#ifdef CONFIG_DRM_I915_SELFTEST
		if (unlikely(ce->drop_schedule_enable)) {
			ce->drop_schedule_enable = false;
			return 0;
		}
#endif

		spin_lock_irqsave(&ce->guc_state.lock, flags);
		clr_context_pending_enable(ce);
		spin_unlock_irqrestore(&ce->guc_state.lock, flags);
	} else if (context_pending_disable(ce)) {
		bool banned;

#ifdef CONFIG_DRM_I915_SELFTEST
		if (unlikely(ce->drop_schedule_disable)) {
			ce->drop_schedule_disable = false;
			return 0;
		}
#endif

		/*
		 * Unpin must be done before __guc_signal_context_fence,
		 * otherwise a race exists between the requests getting
		 * submitted + retired before this unpin completes resulting in
		 * the pin_count going to zero and the context still being
		 * enabled.
		 */
		intel_context_sched_disable_unpin(ce);

		spin_lock_irqsave(&ce->guc_state.lock, flags);
		banned = context_banned(ce);
		clr_context_banned(ce);
		clr_context_pending_disable(ce);
		__guc_signal_context_fence(ce);
		guc_blocked_fence_complete(ce);
		spin_unlock_irqrestore(&ce->guc_state.lock, flags);

		if (banned) {
			guc_cancel_context_requests(ce);
			intel_engine_signal_breadcrumbs(ce->engine);
		}
	}

	decr_outstanding_submission_g2h(guc);
	intel_context_put(ce);

	return 0;
}

static void capture_error_state(struct intel_guc *guc,
				struct intel_context *ce)
{
	struct intel_gt *gt = guc_to_gt(guc);
	struct drm_i915_private *i915 = gt->i915;
	struct intel_engine_cs *engine = __context_to_physical_engine(ce);
	intel_wakeref_t wakeref;

	intel_engine_set_hung_context(engine, ce);
	with_intel_runtime_pm(&i915->runtime_pm, wakeref)
		i915_capture_error_state(gt, engine->mask);
	atomic_inc(&i915->gpu_error.reset_engine_count[engine->uabi_class]);
}

static void guc_context_replay(struct intel_context *ce)
{
	struct i915_sched_engine *sched_engine = ce->engine->sched_engine;

	__guc_reset_context(ce, true);
	tasklet_hi_schedule(&sched_engine->tasklet);
}

static void guc_handle_context_reset(struct intel_guc *guc,
				     struct intel_context *ce)
{
	trace_intel_context_reset(ce);

	/*
	 * XXX: Racey if request cancellation has occurred, see comment in
	 * __guc_reset_context().
	 */
	if (likely(!intel_context_is_banned(ce) &&
		   !context_blocked(ce))) {
		capture_error_state(guc, ce);
		guc_context_replay(ce);
	}
}

int intel_guc_context_reset_process_msg(struct intel_guc *guc,
					const u32 *msg, u32 len)
{
	struct intel_context *ce;
	unsigned long flags;
	int desc_idx;

	if (unlikely(len != 1)) {
		drm_err(&guc_to_gt(guc)->i915->drm, "Invalid length %u", len);
		return -EPROTO;
	}

	desc_idx = msg[0];

	/*
	 * The context lookup uses the xarray but lookups only require an RCU lock
	 * not the full spinlock. So take the lock explicitly and keep it until the
	 * context has been reference count locked to ensure it can't be destroyed
	 * asynchronously until the reset is done.
	 */
	xa_lock_irqsave(&guc->context_lookup, flags);
	ce = g2h_context_lookup(guc, desc_idx);
	if (ce)
		intel_context_get(ce);
	xa_unlock_irqrestore(&guc->context_lookup, flags);

	if (unlikely(!ce))
		return -EPROTO;

	guc_handle_context_reset(guc, ce);
	intel_context_put(ce);

	return 0;
}

static struct intel_engine_cs *
guc_lookup_engine(struct intel_guc *guc, u8 guc_class, u8 instance)
{
	struct intel_gt *gt = guc_to_gt(guc);
	u8 engine_class = guc_class_to_engine_class(guc_class);

	/* Class index is checked in class converter */
	GEM_BUG_ON(instance > MAX_ENGINE_INSTANCE);

	return gt->engine_class[engine_class][instance];
}

int intel_guc_engine_failure_process_msg(struct intel_guc *guc,
					 const u32 *msg, u32 len)
{
	struct intel_engine_cs *engine;
	struct intel_gt *gt = guc_to_gt(guc);
	u8 guc_class, instance;
	u32 reason;

	if (unlikely(len != 3)) {
		drm_err(&gt->i915->drm, "Invalid length %u", len);
		return -EPROTO;
	}

	guc_class = msg[0];
	instance = msg[1];
	reason = msg[2];

	engine = guc_lookup_engine(guc, guc_class, instance);
	if (unlikely(!engine)) {
		drm_err(&gt->i915->drm,
			"Invalid engine %d:%d", guc_class, instance);
		return -EPROTO;
	}

	/*
	 * This is an unexpected failure of a hardware feature. So, log a real
	 * error message not just the informational that comes with the reset.
	 */
	drm_err(&gt->i915->drm, "GuC engine reset request failed on %d:%d (%s) because 0x%08X",
		guc_class, instance, engine->name, reason);

	intel_gt_handle_error(gt, engine->mask,
			      I915_ERROR_CAPTURE,
			      "GuC failed to reset %s (reason=0x%08x)\n",
			      engine->name, reason);

	return 0;
}

void intel_guc_find_hung_context(struct intel_engine_cs *engine)
{
	struct intel_guc *guc = &engine->gt->uc.guc;
	struct intel_context *ce;
	struct i915_request *rq;
	unsigned long index;
	unsigned long flags;

	/* Reset called during driver load? GuC not yet initialised! */
	if (unlikely(!guc_submission_initialized(guc)))
		return;

	xa_lock_irqsave(&guc->context_lookup, flags);
	xa_for_each(&guc->context_lookup, index, ce) {
		if (!kref_get_unless_zero(&ce->ref))
			continue;

		xa_unlock(&guc->context_lookup);

		if (!intel_context_is_pinned(ce))
			goto next;

		if (intel_engine_is_virtual(ce->engine)) {
			if (!(ce->engine->mask & engine->mask))
				goto next;
		} else {
			if (ce->engine != engine)
				goto next;
		}

		list_for_each_entry(rq, &ce->guc_state.requests, sched.link) {
			if (i915_test_request_state(rq) != I915_REQUEST_ACTIVE)
				continue;

			intel_engine_set_hung_context(engine, ce);

			/* Can only cope with one hang at a time... */
			intel_context_put(ce);
			xa_lock(&guc->context_lookup);
			goto done;
		}
next:
		intel_context_put(ce);
		xa_lock(&guc->context_lookup);
	}
done:
	xa_unlock_irqrestore(&guc->context_lookup, flags);
}

void intel_guc_dump_active_requests(struct intel_engine_cs *engine,
				    struct i915_request *hung_rq,
				    struct drm_printer *m)
{
	struct intel_guc *guc = &engine->gt->uc.guc;
	struct intel_context *ce;
	unsigned long index;
	unsigned long flags;

	/* Reset called during driver load? GuC not yet initialised! */
	if (unlikely(!guc_submission_initialized(guc)))
		return;

	xa_lock_irqsave(&guc->context_lookup, flags);
	xa_for_each(&guc->context_lookup, index, ce) {
		if (!kref_get_unless_zero(&ce->ref))
			continue;

		xa_unlock(&guc->context_lookup);

		if (!intel_context_is_pinned(ce))
			goto next;

		if (intel_engine_is_virtual(ce->engine)) {
			if (!(ce->engine->mask & engine->mask))
				goto next;
		} else {
			if (ce->engine != engine)
				goto next;
		}

		spin_lock(&ce->guc_state.lock);
		intel_engine_dump_active_requests(&ce->guc_state.requests,
						  hung_rq, m);
		spin_unlock(&ce->guc_state.lock);

next:
		intel_context_put(ce);
		xa_lock(&guc->context_lookup);
	}
	xa_unlock_irqrestore(&guc->context_lookup, flags);
}

void intel_guc_submission_print_info(struct intel_guc *guc,
				     struct drm_printer *p)
{
	struct i915_sched_engine *sched_engine = guc->sched_engine;
	struct rb_node *rb;
	unsigned long flags;

	if (!sched_engine)
		return;

	drm_printf(p, "GuC Number Outstanding Submission G2H: %u\n",
		   atomic_read(&guc->outstanding_submission_g2h));
	drm_printf(p, "GuC tasklet count: %u\n\n",
		   atomic_read(&sched_engine->tasklet.count));

	spin_lock_irqsave(&sched_engine->lock, flags);
	drm_printf(p, "Requests in GuC submit tasklet:\n");
	for (rb = rb_first_cached(&sched_engine->queue); rb; rb = rb_next(rb)) {
		struct i915_priolist *pl = to_priolist(rb);
		struct i915_request *rq;

		priolist_for_each_request(rq, pl)
			drm_printf(p, "guc_id=%u, seqno=%llu\n",
				   rq->context->guc_id.id,
				   rq->fence.seqno);
	}
	spin_unlock_irqrestore(&sched_engine->lock, flags);
	drm_printf(p, "\n");
}

static inline void guc_log_context_priority(struct drm_printer *p,
					    struct intel_context *ce)
{
	int i;

	drm_printf(p, "\t\tPriority: %d\n", ce->guc_state.prio);
	drm_printf(p, "\t\tNumber Requests (lower index == higher priority)\n");
	for (i = GUC_CLIENT_PRIORITY_KMD_HIGH;
	     i < GUC_CLIENT_PRIORITY_NUM; ++i) {
		drm_printf(p, "\t\tNumber requests in priority band[%d]: %d\n",
			   i, ce->guc_state.prio_count[i]);
	}
	drm_printf(p, "\n");
}

static inline void guc_log_context(struct drm_printer *p,
				   struct intel_context *ce)
{
	drm_printf(p, "GuC lrc descriptor %u:\n", ce->guc_id.id);
	drm_printf(p, "\tHW Context Desc: 0x%08x\n", ce->lrc.lrca);
	drm_printf(p, "\t\tLRC Head: Internal %u, Memory %u\n",
		   ce->ring->head,
		   ce->lrc_reg_state[CTX_RING_HEAD]);
	drm_printf(p, "\t\tLRC Tail: Internal %u, Memory %u\n",
		   ce->ring->tail,
		   ce->lrc_reg_state[CTX_RING_TAIL]);
	drm_printf(p, "\t\tContext Pin Count: %u\n",
		   atomic_read(&ce->pin_count));
	drm_printf(p, "\t\tGuC ID Ref Count: %u\n",
		   atomic_read(&ce->guc_id.ref));
	drm_printf(p, "\t\tSchedule State: 0x%x\n\n",
		   ce->guc_state.sched_state);
}

void intel_guc_submission_print_context_info(struct intel_guc *guc,
					     struct drm_printer *p)
{
	struct intel_context *ce;
	unsigned long index;
	unsigned long flags;

	xa_lock_irqsave(&guc->context_lookup, flags);
	xa_for_each(&guc->context_lookup, index, ce) {
		GEM_BUG_ON(intel_context_is_child(ce));

		guc_log_context(p, ce);
		guc_log_context_priority(p, ce);

		if (intel_context_is_parent(ce)) {
			struct guc_process_desc *desc = __get_process_desc(ce);
			struct intel_context *child;

			drm_printf(p, "\t\tNumber children: %u\n",
				   ce->parallel.number_children);
			drm_printf(p, "\t\tWQI Head: %u\n",
				   READ_ONCE(desc->head));
			drm_printf(p, "\t\tWQI Tail: %u\n",
				   READ_ONCE(desc->tail));
			drm_printf(p, "\t\tWQI Status: %u\n\n",
				   READ_ONCE(desc->wq_status));

			if (ce->engine->emit_bb_start ==
			    emit_bb_start_parent_no_preempt_mid_batch) {
				u8 i;

				drm_printf(p, "\t\tChildren Go: %u\n\n",
					   get_children_go_value(ce));
				for (i = 0; i < ce->parallel.number_children; ++i)
					drm_printf(p, "\t\tChildren Join: %u\n",
						   get_children_join_value(ce, i));
			}

			for_each_child(ce, child)
				guc_log_context(p, child);
		}
	}
	xa_unlock_irqrestore(&guc->context_lookup, flags);
}

static inline u32 get_children_go_addr(struct intel_context *ce)
{
	GEM_BUG_ON(!intel_context_is_parent(ce));

	return i915_ggtt_offset(ce->state) +
		__get_parent_scratch_offset(ce) +
		offsetof(struct parent_scratch, go.semaphore);
}

static inline u32 get_children_join_addr(struct intel_context *ce,
					 u8 child_index)
{
	GEM_BUG_ON(!intel_context_is_parent(ce));

	return i915_ggtt_offset(ce->state) +
		__get_parent_scratch_offset(ce) +
		offsetof(struct parent_scratch, join[child_index].semaphore);
}

#define PARENT_GO_BB			1
#define PARENT_GO_FINI_BREADCRUMB	0
#define CHILD_GO_BB			1
#define CHILD_GO_FINI_BREADCRUMB	0
static int emit_bb_start_parent_no_preempt_mid_batch(struct i915_request *rq,
						     u64 offset, u32 len,
						     const unsigned int flags)
{
	struct intel_context *ce = rq->context;
	u32 *cs;
	u8 i;

	GEM_BUG_ON(!intel_context_is_parent(ce));

	cs = intel_ring_begin(rq, 10 + 4 * ce->parallel.number_children);
	if (IS_ERR(cs))
		return PTR_ERR(cs);

	/* Wait on children */
	for (i = 0; i < ce->parallel.number_children; ++i) {
		*cs++ = (MI_SEMAPHORE_WAIT |
			 MI_SEMAPHORE_GLOBAL_GTT |
			 MI_SEMAPHORE_POLL |
			 MI_SEMAPHORE_SAD_EQ_SDD);
		*cs++ = PARENT_GO_BB;
		*cs++ = get_children_join_addr(ce, i);
		*cs++ = 0;
	}

	/* Turn off preemption */
	*cs++ = MI_ARB_ON_OFF | MI_ARB_DISABLE;
	*cs++ = MI_NOOP;

	/* Tell children go */
	cs = gen8_emit_ggtt_write(cs,
				  CHILD_GO_BB,
				  get_children_go_addr(ce),
				  0);

	/* Jump to batch */
	*cs++ = MI_BATCH_BUFFER_START_GEN8 |
		(flags & I915_DISPATCH_SECURE ? 0 : BIT(8));
	*cs++ = lower_32_bits(offset);
	*cs++ = upper_32_bits(offset);
	*cs++ = MI_NOOP;

	intel_ring_advance(rq, cs);

	return 0;
}

static int emit_bb_start_child_no_preempt_mid_batch(struct i915_request *rq,
						    u64 offset, u32 len,
						    const unsigned int flags)
{
	struct intel_context *ce = rq->context;
	struct intel_context *parent = intel_context_to_parent(ce);
	u32 *cs;

	GEM_BUG_ON(!intel_context_is_child(ce));

	cs = intel_ring_begin(rq, 12);
	if (IS_ERR(cs))
		return PTR_ERR(cs);

	/* Signal parent */
	cs = gen8_emit_ggtt_write(cs,
				  PARENT_GO_BB,
				  get_children_join_addr(parent,
							 ce->parallel.child_index),
				  0);

	/* Wait on parent for go */
	*cs++ = (MI_SEMAPHORE_WAIT |
		 MI_SEMAPHORE_GLOBAL_GTT |
		 MI_SEMAPHORE_POLL |
		 MI_SEMAPHORE_SAD_EQ_SDD);
	*cs++ = CHILD_GO_BB;
	*cs++ = get_children_go_addr(parent);
	*cs++ = 0;

	/* Turn off preemption */
	*cs++ = MI_ARB_ON_OFF | MI_ARB_DISABLE;

	/* Jump to batch */
	*cs++ = MI_BATCH_BUFFER_START_GEN8 |
		(flags & I915_DISPATCH_SECURE ? 0 : BIT(8));
	*cs++ = lower_32_bits(offset);
	*cs++ = upper_32_bits(offset);

	intel_ring_advance(rq, cs);

	return 0;
}

static u32 *
__emit_fini_breadcrumb_parent_no_preempt_mid_batch(struct i915_request *rq,
						   u32 *cs)
{
	struct intel_context *ce = rq->context;
	u8 i;

	GEM_BUG_ON(!intel_context_is_parent(ce));

	/* Wait on children */
	for (i = 0; i < ce->parallel.number_children; ++i) {
		*cs++ = (MI_SEMAPHORE_WAIT |
			 MI_SEMAPHORE_GLOBAL_GTT |
			 MI_SEMAPHORE_POLL |
			 MI_SEMAPHORE_SAD_EQ_SDD);
		*cs++ = PARENT_GO_FINI_BREADCRUMB;
		*cs++ = get_children_join_addr(ce, i);
		*cs++ = 0;
	}

	/* Turn on preemption */
	*cs++ = MI_ARB_ON_OFF | MI_ARB_ENABLE;
	*cs++ = MI_NOOP;

	/* Tell children go */
	cs = gen8_emit_ggtt_write(cs,
				  CHILD_GO_FINI_BREADCRUMB,
				  get_children_go_addr(ce),
				  0);

	return cs;
}

/*
 * If this true, a submission of multi-lrc requests had an error and the
 * requests need to be skipped. The front end (execuf IOCTL) should've called
 * i915_request_skip which squashes the BB but we still need to emit the fini
 * breadrcrumbs seqno write. At this point we don't know how many of the
 * requests in the multi-lrc submission were generated so we can't do the
 * handshake between the parent and children (e.g. if 4 requests should be
 * generated but 2nd hit an error only 1 would be seen by the GuC backend).
 * Simply skip the handshake, but still emit the breadcrumbd seqno, if an error
 * has occurred on any of the requests in submission / relationship.
 */
static inline bool skip_handshake(struct i915_request *rq)
{
	return test_bit(I915_FENCE_FLAG_SKIP_PARALLEL, &rq->fence.flags);
}

static u32 *
emit_fini_breadcrumb_parent_no_preempt_mid_batch(struct i915_request *rq,
						 u32 *cs)
{
	struct intel_context *ce = rq->context;

	GEM_BUG_ON(!intel_context_is_parent(ce));

	if (unlikely(skip_handshake(rq))) {
		/*
		 * NOP everything in __emit_fini_breadcrumb_parent_no_preempt_mid_batch,
		 * the -6 comes from the length of the emits below.
		 */
		memset(cs, 0, sizeof(u32) *
		       (ce->engine->emit_fini_breadcrumb_dw - 6));
		cs += ce->engine->emit_fini_breadcrumb_dw - 6;
	} else {
		cs = __emit_fini_breadcrumb_parent_no_preempt_mid_batch(rq, cs);
	}

	/* Emit fini breadcrumb */
	cs = gen8_emit_ggtt_write(cs,
				  rq->fence.seqno,
				  i915_request_active_timeline(rq)->hwsp_offset,
				  0);

	/* User interrupt */
	*cs++ = MI_USER_INTERRUPT;
	*cs++ = MI_NOOP;

	rq->tail = intel_ring_offset(rq, cs);

	return cs;
}

static u32 *
__emit_fini_breadcrumb_child_no_preempt_mid_batch(struct i915_request *rq,
						  u32 *cs)
{
	struct intel_context *ce = rq->context;
	struct intel_context *parent = intel_context_to_parent(ce);

	GEM_BUG_ON(!intel_context_is_child(ce));

	/* Turn on preemption */
	*cs++ = MI_ARB_ON_OFF | MI_ARB_ENABLE;
	*cs++ = MI_NOOP;

	/* Signal parent */
	cs = gen8_emit_ggtt_write(cs,
				  PARENT_GO_FINI_BREADCRUMB,
				  get_children_join_addr(parent,
							 ce->parallel.child_index),
				  0);

	/* Wait parent on for go */
	*cs++ = (MI_SEMAPHORE_WAIT |
		 MI_SEMAPHORE_GLOBAL_GTT |
		 MI_SEMAPHORE_POLL |
		 MI_SEMAPHORE_SAD_EQ_SDD);
	*cs++ = CHILD_GO_FINI_BREADCRUMB;
	*cs++ = get_children_go_addr(parent);
	*cs++ = 0;

	return cs;
}

static u32 *
emit_fini_breadcrumb_child_no_preempt_mid_batch(struct i915_request *rq,
						u32 *cs)
{
	struct intel_context *ce = rq->context;

	GEM_BUG_ON(!intel_context_is_child(ce));

	if (unlikely(skip_handshake(rq))) {
		/*
		 * NOP everything in __emit_fini_breadcrumb_child_no_preempt_mid_batch,
		 * the -6 comes from the length of the emits below.
		 */
		memset(cs, 0, sizeof(u32) *
		       (ce->engine->emit_fini_breadcrumb_dw - 6));
		cs += ce->engine->emit_fini_breadcrumb_dw - 6;
	} else {
		cs = __emit_fini_breadcrumb_child_no_preempt_mid_batch(rq, cs);
	}

	/* Emit fini breadcrumb */
	cs = gen8_emit_ggtt_write(cs,
				  rq->fence.seqno,
				  i915_request_active_timeline(rq)->hwsp_offset,
				  0);

	/* User interrupt */
	*cs++ = MI_USER_INTERRUPT;
	*cs++ = MI_NOOP;

	rq->tail = intel_ring_offset(rq, cs);

	return cs;
}

static struct intel_context *
guc_create_virtual(struct intel_engine_cs **siblings, unsigned int count,
		   unsigned long flags)
{
	struct guc_virtual_engine *ve;
	struct intel_guc *guc;
	unsigned int n;
	int err;

	ve = kzalloc(sizeof(*ve), GFP_KERNEL);
	if (!ve)
		return ERR_PTR(-ENOMEM);

	guc = &siblings[0]->gt->uc.guc;

	ve->base.i915 = siblings[0]->i915;
	ve->base.gt = siblings[0]->gt;
	ve->base.uncore = siblings[0]->uncore;
	ve->base.id = -1;

	ve->base.uabi_class = I915_ENGINE_CLASS_INVALID;
	ve->base.instance = I915_ENGINE_CLASS_INVALID_VIRTUAL;
	ve->base.uabi_instance = I915_ENGINE_CLASS_INVALID_VIRTUAL;
	ve->base.saturated = ALL_ENGINES;

	snprintf(ve->base.name, sizeof(ve->base.name), "virtual");

	ve->base.sched_engine = i915_sched_engine_get(guc->sched_engine);

	ve->base.cops = &virtual_guc_context_ops;
	ve->base.request_alloc = guc_request_alloc;
	ve->base.bump_serial = virtual_guc_bump_serial;

	ve->base.submit_request = guc_submit_request;

	ve->base.flags = I915_ENGINE_IS_VIRTUAL;

	intel_context_init(&ve->context, &ve->base);

	for (n = 0; n < count; n++) {
		struct intel_engine_cs *sibling = siblings[n];

		GEM_BUG_ON(!is_power_of_2(sibling->mask));
		if (sibling->mask & ve->base.mask) {
			DRM_DEBUG("duplicate %s entry in load balancer\n",
				  sibling->name);
			err = -EINVAL;
			goto err_put;
		}

		ve->base.mask |= sibling->mask;
		ve->base.logical_mask |= sibling->logical_mask;

		if (n != 0 && ve->base.class != sibling->class) {
			DRM_DEBUG("invalid mixing of engine class, sibling %d, already %d\n",
				  sibling->class, ve->base.class);
			err = -EINVAL;
			goto err_put;
		} else if (n == 0) {
			ve->base.class = sibling->class;
			ve->base.uabi_class = sibling->uabi_class;
			snprintf(ve->base.name, sizeof(ve->base.name),
				 "v%dx%d", ve->base.class, count);
			ve->base.context_size = sibling->context_size;

			ve->base.add_active_request =
				sibling->add_active_request;
			ve->base.remove_active_request =
				sibling->remove_active_request;
			ve->base.emit_bb_start = sibling->emit_bb_start;
			ve->base.emit_flush = sibling->emit_flush;
			ve->base.emit_init_breadcrumb =
				sibling->emit_init_breadcrumb;
			ve->base.emit_fini_breadcrumb =
				sibling->emit_fini_breadcrumb;
			ve->base.emit_fini_breadcrumb_dw =
				sibling->emit_fini_breadcrumb_dw;
			ve->base.breadcrumbs =
				intel_breadcrumbs_get(sibling->breadcrumbs);

			ve->base.flags |= sibling->flags;

			ve->base.props.timeslice_duration_ms =
				sibling->props.timeslice_duration_ms;
			ve->base.props.preempt_timeout_ms =
				sibling->props.preempt_timeout_ms;
		}
	}

	return &ve->context;

err_put:
	intel_context_put(&ve->context);
	return ERR_PTR(err);
}

bool intel_guc_virtual_engine_has_heartbeat(const struct intel_engine_cs *ve)
{
	struct intel_engine_cs *engine;
	intel_engine_mask_t tmp, mask = ve->mask;

	for_each_engine_masked(engine, ve->gt, mask, tmp)
		if (READ_ONCE(engine->props.heartbeat_interval_ms))
			return true;

	return false;
}

#if IS_ENABLED(CONFIG_DRM_I915_SELFTEST)
#include "selftest_guc.c"
#include "selftest_guc_multi_lrc.c"
#endif<|MERGE_RESOLUTION|>--- conflicted
+++ resolved
@@ -81,7 +81,6 @@
  * request creation time if that context is unpinned. If a guc_id can't be found
  * we punt this problem to the user as we believe this is near impossible to hit
  * during normal use cases.
-<<<<<<< HEAD
  *
  * Locking:
  * In the GuC submission code we have 3 basic spin locks which protect
@@ -93,19 +92,6 @@
  * sched_engine can be submitting at a time. Currently only one sched_engine is
  * used for all of GuC submission but that could change in the future.
  *
-=======
- *
- * Locking:
- * In the GuC submission code we have 3 basic spin locks which protect
- * everything. Details about each below.
- *
- * sched_engine->lock
- * This is the submission lock for all contexts that share an i915 schedule
- * engine (sched_engine), thus only one of the contexts which share a
- * sched_engine can be submitting at a time. Currently only one sched_engine is
- * used for all of GuC submission but that could change in the future.
- *
->>>>>>> 754e0b0e
  * guc->submission_state.lock
  * Global lock for GuC submission state. Protects guc_ids and destroyed contexts
  * list.
@@ -159,12 +145,8 @@
  * use should be low and 1/16 should be sufficient. Minimum of 32 guc_ids for
  * multi-lrc.
  */
-<<<<<<< HEAD
-#define NUMBER_MULTI_LRC_GUC_ID		(GUC_MAX_LRC_DESCRIPTORS / 16)
-=======
 #define NUMBER_MULTI_LRC_GUC_ID(guc)	\
 	((guc)->submission_state.num_guc_ids / 16)
->>>>>>> 754e0b0e
 
 /*
  * Below is a set of functions which control the GuC scheduling state which
@@ -1059,11 +1041,6 @@
 
 		spin_unlock(&ce->guc_state.lock);
 
-<<<<<<< HEAD
-		GEM_BUG_ON(!do_put && !destroyed);
-
-=======
->>>>>>> 754e0b0e
 		if (pending_enable || destroyed || deregister) {
 			decr_outstanding_submission_g2h(guc);
 			if (deregister)
@@ -1090,12 +1067,9 @@
 			spin_lock(&ce->guc_state.lock);
 			guc_blocked_fence_complete(ce);
 			spin_unlock(&ce->guc_state.lock);
-<<<<<<< HEAD
-=======
 
 			intel_context_put(ce);
 		}
->>>>>>> 754e0b0e
 
 		if (do_put)
 			intel_context_put(ce);
@@ -1314,14 +1288,7 @@
 			*stats = stats_saved;
 			guc->timestamp.gt_stamp = gt_stamp_saved;
 		}
-
-		if (do_put)
-			intel_context_put(ce);
-		xa_lock(&guc->context_lookup);
-	}
-<<<<<<< HEAD
-	xa_unlock_irqrestore(&guc->context_lookup, flags);
-=======
+	}
 
 	total = intel_gt_clock_interval_to_ns(gt, stats->total_gt_clks);
 	if (stats->running) {
@@ -1453,7 +1420,6 @@
 	spin_unlock_irqrestore(&guc->timestamp.lock, flags);
 	mod_delayed_work(system_highpri_wq, &guc->timestamp.work,
 			 guc->timestamp.ping_delay);
->>>>>>> 754e0b0e
 }
 
 static inline bool
@@ -1680,7 +1646,6 @@
 	for (i = 0; i < number_children + 1; ++i) {
 		if (!intel_context_is_pinned(ce))
 			goto next_context;
-<<<<<<< HEAD
 
 		local_stalled = false;
 		rq = intel_context_find_active_request(ce);
@@ -1689,16 +1654,6 @@
 			goto out_replay;
 		}
 
-=======
-
-		local_stalled = false;
-		rq = intel_context_find_active_request(ce);
-		if (!rq) {
-			head = ce->ring->tail;
-			goto out_replay;
-		}
-
->>>>>>> 754e0b0e
 		if (i915_request_started(rq))
 			local_stalled = true;
 
@@ -1821,7 +1776,6 @@
 	struct intel_context *ce;
 	unsigned long index;
 	unsigned long flags;
-<<<<<<< HEAD
 
 	xa_lock_irqsave(&guc->context_lookup, flags);
 	xa_for_each(&guc->context_lookup, index, ce) {
@@ -1830,16 +1784,6 @@
 
 		xa_unlock(&guc->context_lookup);
 
-=======
-
-	xa_lock_irqsave(&guc->context_lookup, flags);
-	xa_for_each(&guc->context_lookup, index, ce) {
-		if (!kref_get_unless_zero(&ce->ref))
-			continue;
-
-		xa_unlock(&guc->context_lookup);
-
->>>>>>> 754e0b0e
 		if (intel_context_is_pinned(ce) &&
 		    !intel_context_is_child(ce))
 			guc_cancel_context_requests(ce);
@@ -1911,11 +1855,6 @@
 		  destroyed_worker_func);
 
 	guc->submission_state.guc_ids_bitmap =
-<<<<<<< HEAD
-		bitmap_zalloc(NUMBER_MULTI_LRC_GUC_ID, GFP_KERNEL);
-	if (!guc->submission_state.guc_ids_bitmap)
-		return -ENOMEM;
-=======
 		bitmap_zalloc(NUMBER_MULTI_LRC_GUC_ID(guc), GFP_KERNEL);
 	if (!guc->submission_state.guc_ids_bitmap)
 		return -ENOMEM;
@@ -1924,7 +1863,6 @@
 	INIT_DELAYED_WORK(&guc->timestamp.work, guc_timestamp_ping);
 	guc->timestamp.ping_delay = (POLL_TIME_CLKS / gt->clock_frequency + 1) * HZ;
 	guc->timestamp.shift = gpm_timestamp_shift(gt);
->>>>>>> 754e0b0e
 
 	return 0;
 }
@@ -1987,16 +1925,6 @@
 		!lrc_desc_registered(guc, ce->guc_id.id);
 }
 
-static bool need_tasklet(struct intel_guc *guc, struct i915_request *rq)
-{
-	struct i915_sched_engine *sched_engine = rq->engine->sched_engine;
-	struct intel_context *ce = request_to_scheduling_context(rq);
-
-	return submission_disabled(guc) || guc->stalled_request ||
-		!i915_sched_engine_is_empty(sched_engine) ||
-		!lrc_desc_registered(guc, ce->guc_id.id);
-}
-
 static void guc_submit_request(struct i915_request *rq)
 {
 	struct i915_sched_engine *sched_engine = rq->engine->sched_engine;
@@ -2022,22 +1950,13 @@
 
 	if (intel_context_is_parent(ce))
 		ret = bitmap_find_free_region(guc->submission_state.guc_ids_bitmap,
-<<<<<<< HEAD
-					      NUMBER_MULTI_LRC_GUC_ID,
-=======
 					      NUMBER_MULTI_LRC_GUC_ID(guc),
->>>>>>> 754e0b0e
 					      order_base_2(ce->parallel.number_children
 							   + 1));
 	else
 		ret = ida_simple_get(&guc->submission_state.guc_ids,
-<<<<<<< HEAD
-				     NUMBER_MULTI_LRC_GUC_ID,
-				     GUC_MAX_LRC_DESCRIPTORS,
-=======
 				     NUMBER_MULTI_LRC_GUC_ID(guc),
 				     guc->submission_state.num_guc_ids,
->>>>>>> 754e0b0e
 				     GFP_KERNEL | __GFP_RETRY_MAYFAIL |
 				     __GFP_NOWARN);
 	if (unlikely(ret < 0))
@@ -2103,13 +2022,10 @@
 
 		set_context_guc_id_invalid(cn);
 
-<<<<<<< HEAD
-=======
 #ifdef CONFIG_DRM_I915_SELFTEST
 		guc->number_guc_id_stolen++;
 #endif
 
->>>>>>> 754e0b0e
 		return 0;
 	} else {
 		return -EAGAIN;
@@ -2813,10 +2729,6 @@
 	unsigned long flags;
 	bool disabled;
 
-<<<<<<< HEAD
-	lockdep_assert_held(&guc->submission_state.lock);
-=======
->>>>>>> 754e0b0e
 	GEM_BUG_ON(!intel_gt_pm_is_awake(gt));
 	GEM_BUG_ON(!lrc_desc_registered(guc, ce->guc_id.id));
 	GEM_BUG_ON(ce != __get_context(guc, ce->guc_id.id));
@@ -2832,11 +2744,7 @@
 	}
 	spin_unlock_irqrestore(&ce->guc_state.lock, flags);
 	if (unlikely(disabled)) {
-<<<<<<< HEAD
-		__release_guc_id(guc, ce);
-=======
 		release_guc_id(guc, ce);
->>>>>>> 754e0b0e
 		__guc_context_destroy(ce);
 		return;
 	}
@@ -2870,27 +2778,12 @@
 
 static void guc_flush_destroyed_contexts(struct intel_guc *guc)
 {
-<<<<<<< HEAD
-	struct intel_context *ce, *cn;
-=======
 	struct intel_context *ce;
->>>>>>> 754e0b0e
 	unsigned long flags;
 
 	GEM_BUG_ON(!submission_disabled(guc) &&
 		   guc_submission_initialized(guc));
 
-<<<<<<< HEAD
-	spin_lock_irqsave(&guc->submission_state.lock, flags);
-	list_for_each_entry_safe(ce, cn,
-				 &guc->submission_state.destroyed_contexts,
-				 destroyed_link) {
-		list_del_init(&ce->destroyed_link);
-		__release_guc_id(guc, ce);
-		__guc_context_destroy(ce);
-	}
-	spin_unlock_irqrestore(&guc->submission_state.lock, flags);
-=======
 	while (!list_empty(&guc->submission_state.destroyed_contexts)) {
 		spin_lock_irqsave(&guc->submission_state.lock, flags);
 		ce = list_first_entry_or_null(&guc->submission_state.destroyed_contexts,
@@ -2906,24 +2799,10 @@
 		release_guc_id(guc, ce);
 		__guc_context_destroy(ce);
 	}
->>>>>>> 754e0b0e
 }
 
 static void deregister_destroyed_contexts(struct intel_guc *guc)
 {
-<<<<<<< HEAD
-	struct intel_context *ce, *cn;
-	unsigned long flags;
-
-	spin_lock_irqsave(&guc->submission_state.lock, flags);
-	list_for_each_entry_safe(ce, cn,
-				 &guc->submission_state.destroyed_contexts,
-				 destroyed_link) {
-		list_del_init(&ce->destroyed_link);
-		guc_lrc_desc_unpin(ce);
-	}
-	spin_unlock_irqrestore(&guc->submission_state.lock, flags);
-=======
 	struct intel_context *ce;
 	unsigned long flags;
 
@@ -2941,7 +2820,6 @@
 
 		guc_lrc_desc_unpin(ce);
 	}
->>>>>>> 754e0b0e
 }
 
 static void destroyed_worker_func(struct work_struct *w)
@@ -3339,7 +3217,6 @@
 	struct intel_engine_cs *engine = guc_virtual_get_sibling(ce->engine, 0);
 	int ret = __guc_context_pin(ce, engine, vaddr);
 	intel_engine_mask_t tmp, mask = ce->engine->mask;
-<<<<<<< HEAD
 
 	if (likely(!ret))
 		for_each_engine_masked(engine, ce->engine->gt, mask, tmp)
@@ -3360,28 +3237,6 @@
 	unpin_guc_id(guc, ce);
 	lrc_unpin(ce);
 
-=======
-
-	if (likely(!ret))
-		for_each_engine_masked(engine, ce->engine->gt, mask, tmp)
-			intel_engine_pm_get(engine);
-
-	return ret;
-}
-
-static void guc_virtual_context_unpin(struct intel_context *ce)
-{
-	intel_engine_mask_t tmp, mask = ce->engine->mask;
-	struct intel_engine_cs *engine;
-	struct intel_guc *guc = ce_to_guc(ce);
-
-	GEM_BUG_ON(context_enabled(ce));
-	GEM_BUG_ON(intel_context_is_barrier(ce));
-
-	unpin_guc_id(guc, ce);
-	lrc_unpin(ce);
-
->>>>>>> 754e0b0e
 	for_each_engine_masked(engine, ce->engine->gt, mask, tmp)
 		intel_engine_pm_put_async(engine);
 }
