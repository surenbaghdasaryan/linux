// SPDX-License-Identifier: GPL-2.0-only
/*
 * Copyright (C) 2013 Red Hat
 * Copyright (c) 2014-2018, 2020-2021 The Linux Foundation. All rights reserved.
 * Copyright (c) 2022-2023 Qualcomm Innovation Center, Inc. All rights reserved.
 *
 * Author: Rob Clark <robdclark@gmail.com>
 */

#define pr_fmt(fmt)	"[drm:%s:%d] " fmt, __func__, __LINE__
#include <linux/debugfs.h>
#include <linux/kthread.h>
#include <linux/seq_file.h>

#include <drm/drm_atomic.h>
#include <drm/drm_crtc.h>
#include <drm/drm_file.h>
#include <drm/drm_probe_helper.h>
#include <drm/drm_framebuffer.h>

#include "msm_drv.h"
#include "dpu_kms.h"
#include "dpu_hwio.h"
#include "dpu_hw_catalog.h"
#include "dpu_hw_intf.h"
#include "dpu_hw_ctl.h"
#include "dpu_hw_dspp.h"
#include "dpu_hw_dsc.h"
#include "dpu_hw_merge3d.h"
#include "dpu_hw_cdm.h"
#include "dpu_formats.h"
#include "dpu_encoder_phys.h"
#include "dpu_crtc.h"
#include "dpu_trace.h"
#include "dpu_core_irq.h"
#include "disp/msm_disp_snapshot.h"

#define DPU_DEBUG_ENC(e, fmt, ...) DRM_DEBUG_ATOMIC("enc%d " fmt,\
		(e) ? (e)->base.base.id : -1, ##__VA_ARGS__)

#define DPU_ERROR_ENC(e, fmt, ...) DPU_ERROR("enc%d " fmt,\
		(e) ? (e)->base.base.id : -1, ##__VA_ARGS__)

#define DPU_ERROR_ENC_RATELIMITED(e, fmt, ...) DPU_ERROR_RATELIMITED("enc%d " fmt,\
		(e) ? (e)->base.base.id : -1, ##__VA_ARGS__)

/*
 * Two to anticipate panels that can do cmd/vid dynamic switching
 * plan is to create all possible physical encoder types, and switch between
 * them at runtime
 */
#define NUM_PHYS_ENCODER_TYPES 2

#define MAX_PHYS_ENCODERS_PER_VIRTUAL \
	(MAX_H_TILES_PER_DISPLAY * NUM_PHYS_ENCODER_TYPES)

#define MAX_CHANNELS_PER_ENC 2

#define IDLE_SHORT_TIMEOUT	1

#define MAX_HDISPLAY_SPLIT 1080

/* timeout in frames waiting for frame done */
#define DPU_ENCODER_FRAME_DONE_TIMEOUT_FRAMES 5

/**
 * enum dpu_enc_rc_events - events for resource control state machine
 * @DPU_ENC_RC_EVENT_KICKOFF:
 *	This event happens at NORMAL priority.
 *	Event that signals the start of the transfer. When this event is
 *	received, enable MDP/DSI core clocks. Regardless of the previous
 *	state, the resource should be in ON state at the end of this event.
 * @DPU_ENC_RC_EVENT_FRAME_DONE:
 *	This event happens at INTERRUPT level.
 *	Event signals the end of the data transfer after the PP FRAME_DONE
 *	event. At the end of this event, a delayed work is scheduled to go to
 *	IDLE_PC state after IDLE_TIMEOUT time.
 * @DPU_ENC_RC_EVENT_PRE_STOP:
 *	This event happens at NORMAL priority.
 *	This event, when received during the ON state, leave the RC STATE
 *	in the PRE_OFF state. It should be followed by the STOP event as
 *	part of encoder disable.
 *	If received during IDLE or OFF states, it will do nothing.
 * @DPU_ENC_RC_EVENT_STOP:
 *	This event happens at NORMAL priority.
 *	When this event is received, disable all the MDP/DSI core clocks, and
 *	disable IRQs. It should be called from the PRE_OFF or IDLE states.
 *	IDLE is expected when IDLE_PC has run, and PRE_OFF did nothing.
 *	PRE_OFF is expected when PRE_STOP was executed during the ON state.
 *	Resource state should be in OFF at the end of the event.
 * @DPU_ENC_RC_EVENT_ENTER_IDLE:
 *	This event happens at NORMAL priority from a work item.
 *	Event signals that there were no frame updates for IDLE_TIMEOUT time.
 *	This would disable MDP/DSI core clocks and change the resource state
 *	to IDLE.
 */
enum dpu_enc_rc_events {
	DPU_ENC_RC_EVENT_KICKOFF = 1,
	DPU_ENC_RC_EVENT_FRAME_DONE,
	DPU_ENC_RC_EVENT_PRE_STOP,
	DPU_ENC_RC_EVENT_STOP,
	DPU_ENC_RC_EVENT_ENTER_IDLE
};

/*
 * enum dpu_enc_rc_states - states that the resource control maintains
 * @DPU_ENC_RC_STATE_OFF: Resource is in OFF state
 * @DPU_ENC_RC_STATE_PRE_OFF: Resource is transitioning to OFF state
 * @DPU_ENC_RC_STATE_ON: Resource is in ON state
 * @DPU_ENC_RC_STATE_MODESET: Resource is in modeset state
 * @DPU_ENC_RC_STATE_IDLE: Resource is in IDLE state
 */
enum dpu_enc_rc_states {
	DPU_ENC_RC_STATE_OFF,
	DPU_ENC_RC_STATE_PRE_OFF,
	DPU_ENC_RC_STATE_ON,
	DPU_ENC_RC_STATE_IDLE
};

/**
 * struct dpu_encoder_virt - virtual encoder. Container of one or more physical
 *	encoders. Virtual encoder manages one "logical" display. Physical
 *	encoders manage one intf block, tied to a specific panel/sub-panel.
 *	Virtual encoder defers as much as possible to the physical encoders.
 *	Virtual encoder registers itself with the DRM Framework as the encoder.
 * @base:		drm_encoder base class for registration with DRM
 * @enc_spinlock:	Virtual-Encoder-Wide Spin Lock for IRQ purposes
 * @enabled:		True if the encoder is active, protected by enc_lock
 * @commit_done_timedout: True if there has been a timeout on commit after
 *			enabling the encoder.
 * @num_phys_encs:	Actual number of physical encoders contained.
 * @phys_encs:		Container of physical encoders managed.
 * @cur_master:		Pointer to the current master in this mode. Optimization
 *			Only valid after enable. Cleared as disable.
 * @cur_slave:		As above but for the slave encoder.
 * @hw_pp:		Handle to the pingpong blocks used for the display. No.
 *			pingpong blocks can be different than num_phys_encs.
 * @hw_dsc:		Handle to the DSC blocks used for the display.
 * @dsc_mask:		Bitmask of used DSC blocks.
 * @intfs_swapped:	Whether or not the phys_enc interfaces have been swapped
 *			for partial update right-only cases, such as pingpong
 *			split where virtual pingpong does not generate IRQs
 * @crtc:		Pointer to the currently assigned crtc. Normally you
 *			would use crtc->state->encoder_mask to determine the
 *			link between encoder/crtc. However in this case we need
 *			to track crtc in the disable() hook which is called
 *			_after_ encoder_mask is cleared.
 * @connector:		If a mode is set, cached pointer to the active connector
 * @enc_lock:			Lock around physical encoder
 *				create/destroy/enable/disable
 * @frame_busy_mask:		Bitmask tracking which phys_enc we are still
 *				busy processing current command.
 *				Bit0 = phys_encs[0] etc.
 * @crtc_frame_event_cb:	callback handler for frame event
 * @crtc_frame_event_cb_data:	callback handler private data
 * @frame_done_timeout_ms:	frame done timeout in ms
 * @frame_done_timeout_cnt:	atomic counter tracking the number of frame
 * 				done timeouts
 * @frame_done_timer:		watchdog timer for frame done event
 * @disp_info:			local copy of msm_display_info struct
 * @idle_pc_supported:		indicate if idle power collaps is supported
 * @rc_lock:			resource control mutex lock to protect
 *				virt encoder over various state changes
 * @rc_state:			resource controller state
 * @delayed_off_work:		delayed worker to schedule disabling of
 *				clks and resources after IDLE_TIMEOUT time.
 * @topology:                   topology of the display
 * @idle_timeout:		idle timeout duration in milliseconds
 * @wide_bus_en:		wide bus is enabled on this interface
 * @dsc:			drm_dsc_config pointer, for DSC-enabled encoders
 */
struct dpu_encoder_virt {
	struct drm_encoder base;
	spinlock_t enc_spinlock;

	bool enabled;
	bool commit_done_timedout;

	unsigned int num_phys_encs;
	struct dpu_encoder_phys *phys_encs[MAX_PHYS_ENCODERS_PER_VIRTUAL];
	struct dpu_encoder_phys *cur_master;
	struct dpu_encoder_phys *cur_slave;
	struct dpu_hw_pingpong *hw_pp[MAX_CHANNELS_PER_ENC];
	struct dpu_hw_dsc *hw_dsc[MAX_CHANNELS_PER_ENC];

	unsigned int dsc_mask;

	bool intfs_swapped;

	struct drm_crtc *crtc;
	struct drm_connector *connector;

	struct mutex enc_lock;
	DECLARE_BITMAP(frame_busy_mask, MAX_PHYS_ENCODERS_PER_VIRTUAL);
	void (*crtc_frame_event_cb)(void *, u32 event);
	void *crtc_frame_event_cb_data;

	atomic_t frame_done_timeout_ms;
	atomic_t frame_done_timeout_cnt;
	struct timer_list frame_done_timer;

	struct msm_display_info disp_info;

	bool idle_pc_supported;
	struct mutex rc_lock;
	enum dpu_enc_rc_states rc_state;
	struct delayed_work delayed_off_work;
	struct msm_display_topology topology;

	u32 idle_timeout;

	bool wide_bus_en;

	/* DSC configuration */
	struct drm_dsc_config *dsc;
};

#define to_dpu_encoder_virt(x) container_of(x, struct dpu_encoder_virt, base)

static u32 dither_matrix[DITHER_MATRIX_SZ] = {
	15, 7, 13, 5, 3, 11, 1, 9, 12, 4, 14, 6, 0, 8, 2, 10
};

u32 dpu_encoder_get_drm_fmt(struct dpu_encoder_phys *phys_enc)
{
	struct drm_encoder *drm_enc;
	struct dpu_encoder_virt *dpu_enc;
	struct drm_display_info *info;
	struct drm_display_mode *mode;

	drm_enc = phys_enc->parent;
	dpu_enc = to_dpu_encoder_virt(drm_enc);
	info = &dpu_enc->connector->display_info;
	mode = &phys_enc->cached_mode;

	if (drm_mode_is_420_only(info, mode))
		return DRM_FORMAT_YUV420;

	return DRM_FORMAT_RGB888;
}

bool dpu_encoder_needs_periph_flush(struct dpu_encoder_phys *phys_enc)
{
	struct drm_encoder *drm_enc;
	struct dpu_encoder_virt *dpu_enc;
	struct msm_display_info *disp_info;
	struct msm_drm_private *priv;
	struct drm_display_mode *mode;

	drm_enc = phys_enc->parent;
	dpu_enc = to_dpu_encoder_virt(drm_enc);
	disp_info = &dpu_enc->disp_info;
	priv = drm_enc->dev->dev_private;
	mode = &phys_enc->cached_mode;

	return phys_enc->hw_intf->cap->type == INTF_DP &&
	       msm_dp_needs_periph_flush(priv->dp[disp_info->h_tile_instance[0]], mode);
}

bool dpu_encoder_is_widebus_enabled(const struct drm_encoder *drm_enc)
{
	const struct dpu_encoder_virt *dpu_enc;
	struct msm_drm_private *priv = drm_enc->dev->dev_private;
	const struct msm_display_info *disp_info;
	int index;

	dpu_enc = to_dpu_encoder_virt(drm_enc);
	disp_info = &dpu_enc->disp_info;
	index = disp_info->h_tile_instance[0];

	if (disp_info->intf_type == INTF_DP)
		return msm_dp_wide_bus_available(priv->dp[index]);
	else if (disp_info->intf_type == INTF_DSI)
		return msm_dsi_wide_bus_enabled(priv->dsi[index]);

	return false;
}

bool dpu_encoder_is_dsc_enabled(const struct drm_encoder *drm_enc)
{
	const struct dpu_encoder_virt *dpu_enc = to_dpu_encoder_virt(drm_enc);

	return dpu_enc->dsc ? true : false;
}

bool dpu_encoder_is_dsc_enabled(const struct drm_encoder *drm_enc)
{
	const struct dpu_encoder_virt *dpu_enc = to_dpu_encoder_virt(drm_enc);

	return dpu_enc->dsc ? true : false;
}

int dpu_encoder_get_crc_values_cnt(const struct drm_encoder *drm_enc)
{
	struct dpu_encoder_virt *dpu_enc;
	int i, num_intf = 0;

	dpu_enc = to_dpu_encoder_virt(drm_enc);

	for (i = 0; i < dpu_enc->num_phys_encs; i++) {
		struct dpu_encoder_phys *phys = dpu_enc->phys_encs[i];

		if (phys->hw_intf && phys->hw_intf->ops.setup_misr
				&& phys->hw_intf->ops.collect_misr)
			num_intf++;
	}

	return num_intf;
}

void dpu_encoder_setup_misr(const struct drm_encoder *drm_enc)
{
	struct dpu_encoder_virt *dpu_enc;

	int i;

	dpu_enc = to_dpu_encoder_virt(drm_enc);

	for (i = 0; i < dpu_enc->num_phys_encs; i++) {
		struct dpu_encoder_phys *phys = dpu_enc->phys_encs[i];

		if (!phys->hw_intf || !phys->hw_intf->ops.setup_misr)
			continue;

		phys->hw_intf->ops.setup_misr(phys->hw_intf);
	}
}

int dpu_encoder_get_crc(const struct drm_encoder *drm_enc, u32 *crcs, int pos)
{
	struct dpu_encoder_virt *dpu_enc;

	int i, rc = 0, entries_added = 0;

	if (!drm_enc->crtc) {
		DRM_ERROR("no crtc found for encoder %d\n", drm_enc->index);
		return -EINVAL;
	}

	dpu_enc = to_dpu_encoder_virt(drm_enc);

	for (i = 0; i < dpu_enc->num_phys_encs; i++) {
		struct dpu_encoder_phys *phys = dpu_enc->phys_encs[i];

		if (!phys->hw_intf || !phys->hw_intf->ops.collect_misr)
			continue;

		rc = phys->hw_intf->ops.collect_misr(phys->hw_intf, &crcs[pos + entries_added]);
		if (rc)
			return rc;
		entries_added++;
	}

	return entries_added;
}

static void _dpu_encoder_setup_dither(struct dpu_hw_pingpong *hw_pp, unsigned bpc)
{
	struct dpu_hw_dither_cfg dither_cfg = { 0 };

	if (!hw_pp->ops.setup_dither)
		return;

	switch (bpc) {
	case 6:
		dither_cfg.c0_bitdepth = 6;
		dither_cfg.c1_bitdepth = 6;
		dither_cfg.c2_bitdepth = 6;
		dither_cfg.c3_bitdepth = 6;
		dither_cfg.temporal_en = 0;
		break;
	default:
		hw_pp->ops.setup_dither(hw_pp, NULL);
		return;
	}

	memcpy(&dither_cfg.matrix, dither_matrix,
			sizeof(u32) * DITHER_MATRIX_SZ);

	hw_pp->ops.setup_dither(hw_pp, &dither_cfg);
}

static char *dpu_encoder_helper_get_intf_type(enum dpu_intf_mode intf_mode)
{
	switch (intf_mode) {
	case INTF_MODE_VIDEO:
		return "INTF_MODE_VIDEO";
	case INTF_MODE_CMD:
		return "INTF_MODE_CMD";
	case INTF_MODE_WB_BLOCK:
		return "INTF_MODE_WB_BLOCK";
	case INTF_MODE_WB_LINE:
		return "INTF_MODE_WB_LINE";
	default:
		return "INTF_MODE_UNKNOWN";
	}
}

void dpu_encoder_helper_report_irq_timeout(struct dpu_encoder_phys *phys_enc,
		enum dpu_intr_idx intr_idx)
{
	DRM_ERROR("irq timeout id=%u, intf_mode=%s intf=%d wb=%d, pp=%d, intr=%d\n",
			DRMID(phys_enc->parent),
			dpu_encoder_helper_get_intf_type(phys_enc->intf_mode),
			phys_enc->hw_intf ? phys_enc->hw_intf->idx - INTF_0 : -1,
			phys_enc->hw_wb ? phys_enc->hw_wb->idx - WB_0 : -1,
			phys_enc->hw_pp->idx - PINGPONG_0, intr_idx);

	dpu_encoder_frame_done_callback(phys_enc->parent, phys_enc,
				DPU_ENCODER_FRAME_EVENT_ERROR);
}

static int dpu_encoder_helper_wait_event_timeout(int32_t drm_id,
		u32 irq_idx, struct dpu_encoder_wait_info *info);

int dpu_encoder_helper_wait_for_irq(struct dpu_encoder_phys *phys_enc,
		unsigned int irq_idx,
		void (*func)(void *arg),
		struct dpu_encoder_wait_info *wait_info)
{
	u32 irq_status;
	int ret;

	if (!wait_info) {
		DPU_ERROR("invalid params\n");
		return -EINVAL;
	}
	/* note: do master / slave checking outside */

	/* return EWOULDBLOCK since we know the wait isn't necessary */
	if (phys_enc->enable_state == DPU_ENC_DISABLED) {
		DRM_ERROR("encoder is disabled id=%u, callback=%ps, IRQ=[%d, %d]\n",
			  DRMID(phys_enc->parent), func,
			  DPU_IRQ_REG(irq_idx), DPU_IRQ_BIT(irq_idx));
		return -EWOULDBLOCK;
	}

	if (irq_idx < 0) {
		DRM_DEBUG_KMS("skip irq wait id=%u, callback=%ps\n",
			      DRMID(phys_enc->parent), func);
		return 0;
	}

	DRM_DEBUG_KMS("id=%u, callback=%ps, IRQ=[%d, %d], pp=%d, pending_cnt=%d\n",
		      DRMID(phys_enc->parent), func,
		      DPU_IRQ_REG(irq_idx), DPU_IRQ_BIT(irq_idx), phys_enc->hw_pp->idx - PINGPONG_0,
		      atomic_read(wait_info->atomic_cnt));

	ret = dpu_encoder_helper_wait_event_timeout(
			DRMID(phys_enc->parent),
			irq_idx,
			wait_info);

	if (ret <= 0) {
		irq_status = dpu_core_irq_read(phys_enc->dpu_kms, irq_idx);
		if (irq_status) {
			unsigned long flags;

			DRM_DEBUG_KMS("IRQ=[%d, %d] not triggered id=%u, callback=%ps, pp=%d, atomic_cnt=%d\n",
				      DPU_IRQ_REG(irq_idx), DPU_IRQ_BIT(irq_idx),
				      DRMID(phys_enc->parent), func,
				      phys_enc->hw_pp->idx - PINGPONG_0,
				      atomic_read(wait_info->atomic_cnt));
			local_irq_save(flags);
			func(phys_enc);
			local_irq_restore(flags);
			ret = 0;
		} else {
			ret = -ETIMEDOUT;
			DRM_DEBUG_KMS("IRQ=[%d, %d] timeout id=%u, callback=%ps, pp=%d, atomic_cnt=%d\n",
				      DPU_IRQ_REG(irq_idx), DPU_IRQ_BIT(irq_idx),
				      DRMID(phys_enc->parent), func,
				      phys_enc->hw_pp->idx - PINGPONG_0,
				      atomic_read(wait_info->atomic_cnt));
		}
	} else {
		ret = 0;
		trace_dpu_enc_irq_wait_success(DRMID(phys_enc->parent),
			func, DPU_IRQ_REG(irq_idx), DPU_IRQ_BIT(irq_idx),
			phys_enc->hw_pp->idx - PINGPONG_0,
			atomic_read(wait_info->atomic_cnt));
	}

	return ret;
}

int dpu_encoder_get_vsync_count(struct drm_encoder *drm_enc)
{
	struct dpu_encoder_virt *dpu_enc = to_dpu_encoder_virt(drm_enc);
	struct dpu_encoder_phys *phys = dpu_enc ? dpu_enc->cur_master : NULL;
	return phys ? atomic_read(&phys->vsync_cnt) : 0;
}

int dpu_encoder_get_linecount(struct drm_encoder *drm_enc)
{
	struct dpu_encoder_virt *dpu_enc;
	struct dpu_encoder_phys *phys;
	int linecount = 0;

	dpu_enc = to_dpu_encoder_virt(drm_enc);
	phys = dpu_enc ? dpu_enc->cur_master : NULL;

	if (phys && phys->ops.get_line_count)
		linecount = phys->ops.get_line_count(phys);

	return linecount;
}

void dpu_encoder_helper_split_config(
		struct dpu_encoder_phys *phys_enc,
		enum dpu_intf interface)
{
	struct dpu_encoder_virt *dpu_enc;
	struct split_pipe_cfg cfg = { 0 };
	struct dpu_hw_mdp *hw_mdptop;
	struct msm_display_info *disp_info;

	if (!phys_enc->hw_mdptop || !phys_enc->parent) {
		DPU_ERROR("invalid arg(s), encoder %d\n", phys_enc != NULL);
		return;
	}

	dpu_enc = to_dpu_encoder_virt(phys_enc->parent);
	hw_mdptop = phys_enc->hw_mdptop;
	disp_info = &dpu_enc->disp_info;

	if (disp_info->intf_type != INTF_DSI)
		return;

	/**
	 * disable split modes since encoder will be operating in as the only
	 * encoder, either for the entire use case in the case of, for example,
	 * single DSI, or for this frame in the case of left/right only partial
	 * update.
	 */
	if (phys_enc->split_role == ENC_ROLE_SOLO) {
		if (hw_mdptop->ops.setup_split_pipe)
			hw_mdptop->ops.setup_split_pipe(hw_mdptop, &cfg);
		return;
	}

	cfg.en = true;
	cfg.mode = phys_enc->intf_mode;
	cfg.intf = interface;

	if (cfg.en && phys_enc->ops.needs_single_flush &&
			phys_enc->ops.needs_single_flush(phys_enc))
		cfg.split_flush_en = true;

	if (phys_enc->split_role == ENC_ROLE_MASTER) {
		DPU_DEBUG_ENC(dpu_enc, "enable %d\n", cfg.en);

		if (hw_mdptop->ops.setup_split_pipe)
			hw_mdptop->ops.setup_split_pipe(hw_mdptop, &cfg);
	}
}

bool dpu_encoder_use_dsc_merge(struct drm_encoder *drm_enc)
{
	struct dpu_encoder_virt *dpu_enc = to_dpu_encoder_virt(drm_enc);
	int i, intf_count = 0, num_dsc = 0;

	for (i = 0; i < MAX_PHYS_ENCODERS_PER_VIRTUAL; i++)
		if (dpu_enc->phys_encs[i])
			intf_count++;

	/* See dpu_encoder_get_topology, we only support 2:2:1 topology */
	if (dpu_enc->dsc)
		num_dsc = 2;

	return (num_dsc > 0) && (num_dsc > intf_count);
}

static struct drm_dsc_config *dpu_encoder_get_dsc_config(struct drm_encoder *drm_enc)
{
	struct msm_drm_private *priv = drm_enc->dev->dev_private;
	struct dpu_encoder_virt *dpu_enc = to_dpu_encoder_virt(drm_enc);
	int index = dpu_enc->disp_info.h_tile_instance[0];

	if (dpu_enc->disp_info.intf_type == INTF_DSI)
		return msm_dsi_get_dsc_config(priv->dsi[index]);

	return NULL;
}

static struct msm_display_topology dpu_encoder_get_topology(
			struct dpu_encoder_virt *dpu_enc,
			struct dpu_kms *dpu_kms,
			struct drm_display_mode *mode,
			struct drm_crtc_state *crtc_state,
			struct drm_dsc_config *dsc)
{
	struct msm_display_topology topology = {0};
	int i, intf_count = 0;

	for (i = 0; i < MAX_PHYS_ENCODERS_PER_VIRTUAL; i++)
		if (dpu_enc->phys_encs[i])
			intf_count++;

	/* Datapath topology selection
	 *
	 * Dual display
	 * 2 LM, 2 INTF ( Split display using 2 interfaces)
	 *
	 * Single display
	 * 1 LM, 1 INTF
	 * 2 LM, 1 INTF (stream merge to support high resolution interfaces)
	 *
	 * Add dspps to the reservation requirements if ctm is requested
	 */
	if (intf_count == 2)
		topology.num_lm = 2;
	else if (!dpu_kms->catalog->caps->has_3d_merge)
		topology.num_lm = 1;
	else
		topology.num_lm = (mode->hdisplay > MAX_HDISPLAY_SPLIT) ? 2 : 1;

	if (crtc_state->ctm)
		topology.num_dspp = topology.num_lm;

	topology.num_intf = intf_count;

	if (dsc) {
		/*
		 * In case of Display Stream Compression (DSC), we would use
		 * 2 DSC encoders, 2 layer mixers and 1 interface
		 * this is power optimal and can drive up to (including) 4k
		 * screens
		 */
		topology.num_dsc = 2;
		topology.num_lm = 2;
		topology.num_intf = 1;
	}

	return topology;
}

static int dpu_encoder_virt_atomic_check(
		struct drm_encoder *drm_enc,
		struct drm_crtc_state *crtc_state,
		struct drm_connector_state *conn_state)
{
	struct dpu_encoder_virt *dpu_enc;
	struct msm_drm_private *priv;
	struct dpu_kms *dpu_kms;
	struct drm_display_mode *adj_mode;
	struct msm_display_topology topology;
	struct msm_display_info *disp_info;
	struct dpu_global_state *global_state;
	struct drm_framebuffer *fb;
	struct drm_dsc_config *dsc;
	int ret = 0;

	if (!drm_enc || !crtc_state || !conn_state) {
		DPU_ERROR("invalid arg(s), drm_enc %d, crtc/conn state %d/%d\n",
				drm_enc != NULL, crtc_state != NULL, conn_state != NULL);
		return -EINVAL;
	}

	dpu_enc = to_dpu_encoder_virt(drm_enc);
	DPU_DEBUG_ENC(dpu_enc, "\n");

	priv = drm_enc->dev->dev_private;
	disp_info = &dpu_enc->disp_info;
	dpu_kms = to_dpu_kms(priv->kms);
	adj_mode = &crtc_state->adjusted_mode;
	global_state = dpu_kms_get_global_state(crtc_state->state);
	if (IS_ERR(global_state))
		return PTR_ERR(global_state);

	trace_dpu_enc_atomic_check(DRMID(drm_enc));

	dsc = dpu_encoder_get_dsc_config(drm_enc);

	topology = dpu_encoder_get_topology(dpu_enc, dpu_kms, adj_mode, crtc_state, dsc);

	/*
	 * Use CDM only for writeback or DP at the moment as other interfaces cannot handle it.
	 * If writeback itself cannot handle cdm for some reason it will fail in its atomic_check()
	 * earlier.
	 */
	if (disp_info->intf_type == INTF_WB && conn_state->writeback_job) {
		fb = conn_state->writeback_job->fb;

		if (fb && DPU_FORMAT_IS_YUV(to_dpu_format(msm_framebuffer_format(fb))))
			topology.needs_cdm = true;
	} else if (disp_info->intf_type == INTF_DP) {
		if (msm_dp_is_yuv_420_enabled(priv->dp[disp_info->h_tile_instance[0]], adj_mode))
			topology.needs_cdm = true;
	}

	if (topology.needs_cdm && !dpu_enc->cur_master->hw_cdm)
		crtc_state->mode_changed = true;
	else if (!topology.needs_cdm && dpu_enc->cur_master->hw_cdm)
		crtc_state->mode_changed = true;
	/*
	 * Release and Allocate resources on every modeset
	 * Dont allocate when active is false.
	 */
	if (drm_atomic_crtc_needs_modeset(crtc_state)) {
		dpu_rm_release(global_state, drm_enc);

		if (!crtc_state->active_changed || crtc_state->enable)
			ret = dpu_rm_reserve(&dpu_kms->rm, global_state,
					drm_enc, crtc_state, topology);
	}

	trace_dpu_enc_atomic_check_flags(DRMID(drm_enc), adj_mode->flags);

	return ret;
}

static void _dpu_encoder_update_vsync_source(struct dpu_encoder_virt *dpu_enc,
			struct msm_display_info *disp_info)
{
	struct dpu_vsync_source_cfg vsync_cfg = { 0 };
	struct msm_drm_private *priv;
	struct dpu_kms *dpu_kms;
	struct dpu_hw_mdp *hw_mdptop;
	struct drm_encoder *drm_enc;
	struct dpu_encoder_phys *phys_enc;
	int i;

	if (!dpu_enc || !disp_info) {
		DPU_ERROR("invalid param dpu_enc:%d or disp_info:%d\n",
					dpu_enc != NULL, disp_info != NULL);
		return;
	} else if (dpu_enc->num_phys_encs > ARRAY_SIZE(dpu_enc->hw_pp)) {
		DPU_ERROR("invalid num phys enc %d/%d\n",
				dpu_enc->num_phys_encs,
				(int) ARRAY_SIZE(dpu_enc->hw_pp));
		return;
	}

	drm_enc = &dpu_enc->base;
	/* this pointers are checked in virt_enable_helper */
	priv = drm_enc->dev->dev_private;

	dpu_kms = to_dpu_kms(priv->kms);
	hw_mdptop = dpu_kms->hw_mdp;
	if (!hw_mdptop) {
		DPU_ERROR("invalid mdptop\n");
		return;
	}

	if (hw_mdptop->ops.setup_vsync_source &&
			disp_info->is_cmd_mode) {
		for (i = 0; i < dpu_enc->num_phys_encs; i++)
			vsync_cfg.ppnumber[i] = dpu_enc->hw_pp[i]->idx;

		vsync_cfg.pp_count = dpu_enc->num_phys_encs;
		vsync_cfg.frame_rate = drm_mode_vrefresh(&dpu_enc->base.crtc->state->adjusted_mode);

		if (disp_info->is_te_using_watchdog_timer)
			vsync_cfg.vsync_source = DPU_VSYNC_SOURCE_WD_TIMER_0;
		else
			vsync_cfg.vsync_source = DPU_VSYNC0_SOURCE_GPIO;

		hw_mdptop->ops.setup_vsync_source(hw_mdptop, &vsync_cfg);

		for (i = 0; i < dpu_enc->num_phys_encs; i++) {
			phys_enc = dpu_enc->phys_encs[i];

			if (phys_enc->has_intf_te && phys_enc->hw_intf->ops.vsync_sel)
				phys_enc->hw_intf->ops.vsync_sel(phys_enc->hw_intf,
						vsync_cfg.vsync_source);
		}
	}
}

static void _dpu_encoder_irq_enable(struct drm_encoder *drm_enc)
{
	struct dpu_encoder_virt *dpu_enc;
	int i;

	if (!drm_enc) {
		DPU_ERROR("invalid encoder\n");
		return;
	}

	dpu_enc = to_dpu_encoder_virt(drm_enc);

	DPU_DEBUG_ENC(dpu_enc, "\n");
	for (i = 0; i < dpu_enc->num_phys_encs; i++) {
		struct dpu_encoder_phys *phys = dpu_enc->phys_encs[i];

		phys->ops.irq_enable(phys);
<<<<<<< HEAD
=======
	}
}

static void _dpu_encoder_irq_disable(struct drm_encoder *drm_enc)
{
	struct dpu_encoder_virt *dpu_enc;
	int i;

	if (!drm_enc) {
		DPU_ERROR("invalid encoder\n");
		return;
>>>>>>> 4be445f5
	}
}

static void _dpu_encoder_irq_disable(struct drm_encoder *drm_enc)
{
	struct dpu_encoder_virt *dpu_enc;
	int i;

<<<<<<< HEAD
	if (!drm_enc) {
		DPU_ERROR("invalid encoder\n");
		return;
	}

=======
>>>>>>> 4be445f5
	dpu_enc = to_dpu_encoder_virt(drm_enc);

	DPU_DEBUG_ENC(dpu_enc, "\n");
	for (i = 0; i < dpu_enc->num_phys_encs; i++) {
		struct dpu_encoder_phys *phys = dpu_enc->phys_encs[i];

		phys->ops.irq_disable(phys);
	}
}

static void _dpu_encoder_resource_enable(struct drm_encoder *drm_enc)
{
	struct msm_drm_private *priv;
	struct dpu_kms *dpu_kms;
	struct dpu_encoder_virt *dpu_enc;

	dpu_enc = to_dpu_encoder_virt(drm_enc);
	priv = drm_enc->dev->dev_private;
	dpu_kms = to_dpu_kms(priv->kms);

	trace_dpu_enc_rc_enable(DRMID(drm_enc));

	if (!dpu_enc->cur_master) {
		DPU_ERROR("encoder master not set\n");
		return;
	}

	/* enable DPU core clks */
	pm_runtime_get_sync(&dpu_kms->pdev->dev);

	/* enable all the irq */
	_dpu_encoder_irq_enable(drm_enc);
}

static void _dpu_encoder_resource_disable(struct drm_encoder *drm_enc)
{
	struct msm_drm_private *priv;
	struct dpu_kms *dpu_kms;
	struct dpu_encoder_virt *dpu_enc;

	dpu_enc = to_dpu_encoder_virt(drm_enc);
	priv = drm_enc->dev->dev_private;
	dpu_kms = to_dpu_kms(priv->kms);

	trace_dpu_enc_rc_disable(DRMID(drm_enc));

	if (!dpu_enc->cur_master) {
		DPU_ERROR("encoder master not set\n");
		return;
	}

	/* disable all the irq */
	_dpu_encoder_irq_disable(drm_enc);

	/* disable DPU core clks */
	pm_runtime_put_sync(&dpu_kms->pdev->dev);
}

static int dpu_encoder_resource_control(struct drm_encoder *drm_enc,
		u32 sw_event)
{
	struct dpu_encoder_virt *dpu_enc;
	struct msm_drm_private *priv;
	bool is_vid_mode = false;

	if (!drm_enc || !drm_enc->dev || !drm_enc->crtc) {
		DPU_ERROR("invalid parameters\n");
		return -EINVAL;
	}
	dpu_enc = to_dpu_encoder_virt(drm_enc);
	priv = drm_enc->dev->dev_private;
	is_vid_mode = !dpu_enc->disp_info.is_cmd_mode;

	/*
	 * when idle_pc is not supported, process only KICKOFF, STOP and MODESET
	 * events and return early for other events (ie wb display).
	 */
	if (!dpu_enc->idle_pc_supported &&
			(sw_event != DPU_ENC_RC_EVENT_KICKOFF &&
			sw_event != DPU_ENC_RC_EVENT_STOP &&
			sw_event != DPU_ENC_RC_EVENT_PRE_STOP))
		return 0;

	trace_dpu_enc_rc(DRMID(drm_enc), sw_event, dpu_enc->idle_pc_supported,
			 dpu_enc->rc_state, "begin");

	switch (sw_event) {
	case DPU_ENC_RC_EVENT_KICKOFF:
		/* cancel delayed off work, if any */
		if (cancel_delayed_work_sync(&dpu_enc->delayed_off_work))
			DPU_DEBUG_ENC(dpu_enc, "sw_event:%d, work cancelled\n",
					sw_event);

		mutex_lock(&dpu_enc->rc_lock);

		/* return if the resource control is already in ON state */
		if (dpu_enc->rc_state == DPU_ENC_RC_STATE_ON) {
			DRM_DEBUG_ATOMIC("id;%u, sw_event:%d, rc in ON state\n",
				      DRMID(drm_enc), sw_event);
			mutex_unlock(&dpu_enc->rc_lock);
			return 0;
		} else if (dpu_enc->rc_state != DPU_ENC_RC_STATE_OFF &&
				dpu_enc->rc_state != DPU_ENC_RC_STATE_IDLE) {
			DRM_DEBUG_ATOMIC("id;%u, sw_event:%d, rc in state %d\n",
				      DRMID(drm_enc), sw_event,
				      dpu_enc->rc_state);
			mutex_unlock(&dpu_enc->rc_lock);
			return -EINVAL;
		}

		if (is_vid_mode && dpu_enc->rc_state == DPU_ENC_RC_STATE_IDLE)
			_dpu_encoder_irq_enable(drm_enc);
		else
			_dpu_encoder_resource_enable(drm_enc);

		dpu_enc->rc_state = DPU_ENC_RC_STATE_ON;

		trace_dpu_enc_rc(DRMID(drm_enc), sw_event,
				 dpu_enc->idle_pc_supported, dpu_enc->rc_state,
				 "kickoff");

		mutex_unlock(&dpu_enc->rc_lock);
		break;

	case DPU_ENC_RC_EVENT_FRAME_DONE:
		/*
		 * mutex lock is not used as this event happens at interrupt
		 * context. And locking is not required as, the other events
		 * like KICKOFF and STOP does a wait-for-idle before executing
		 * the resource_control
		 */
		if (dpu_enc->rc_state != DPU_ENC_RC_STATE_ON) {
			DRM_DEBUG_KMS("id:%d, sw_event:%d,rc:%d-unexpected\n",
				      DRMID(drm_enc), sw_event,
				      dpu_enc->rc_state);
			return -EINVAL;
		}

		/*
		 * schedule off work item only when there are no
		 * frames pending
		 */
		if (dpu_crtc_frame_pending(drm_enc->crtc) > 1) {
			DRM_DEBUG_KMS("id:%d skip schedule work\n",
				      DRMID(drm_enc));
			return 0;
		}

		queue_delayed_work(priv->wq, &dpu_enc->delayed_off_work,
				   msecs_to_jiffies(dpu_enc->idle_timeout));

		trace_dpu_enc_rc(DRMID(drm_enc), sw_event,
				 dpu_enc->idle_pc_supported, dpu_enc->rc_state,
				 "frame done");
		break;

	case DPU_ENC_RC_EVENT_PRE_STOP:
		/* cancel delayed off work, if any */
		if (cancel_delayed_work_sync(&dpu_enc->delayed_off_work))
			DPU_DEBUG_ENC(dpu_enc, "sw_event:%d, work cancelled\n",
					sw_event);

		mutex_lock(&dpu_enc->rc_lock);

		if (is_vid_mode &&
			  dpu_enc->rc_state == DPU_ENC_RC_STATE_IDLE) {
			_dpu_encoder_irq_enable(drm_enc);
		}
		/* skip if is already OFF or IDLE, resources are off already */
		else if (dpu_enc->rc_state == DPU_ENC_RC_STATE_OFF ||
				dpu_enc->rc_state == DPU_ENC_RC_STATE_IDLE) {
			DRM_DEBUG_KMS("id:%u, sw_event:%d, rc in %d state\n",
				      DRMID(drm_enc), sw_event,
				      dpu_enc->rc_state);
			mutex_unlock(&dpu_enc->rc_lock);
			return 0;
		}

		dpu_enc->rc_state = DPU_ENC_RC_STATE_PRE_OFF;

		trace_dpu_enc_rc(DRMID(drm_enc), sw_event,
				 dpu_enc->idle_pc_supported, dpu_enc->rc_state,
				 "pre stop");

		mutex_unlock(&dpu_enc->rc_lock);
		break;

	case DPU_ENC_RC_EVENT_STOP:
		mutex_lock(&dpu_enc->rc_lock);

		/* return if the resource control is already in OFF state */
		if (dpu_enc->rc_state == DPU_ENC_RC_STATE_OFF) {
			DRM_DEBUG_KMS("id: %u, sw_event:%d, rc in OFF state\n",
				      DRMID(drm_enc), sw_event);
			mutex_unlock(&dpu_enc->rc_lock);
			return 0;
		} else if (dpu_enc->rc_state == DPU_ENC_RC_STATE_ON) {
			DRM_ERROR("id: %u, sw_event:%d, rc in state %d\n",
				  DRMID(drm_enc), sw_event, dpu_enc->rc_state);
			mutex_unlock(&dpu_enc->rc_lock);
			return -EINVAL;
		}

		/**
		 * expect to arrive here only if in either idle state or pre-off
		 * and in IDLE state the resources are already disabled
		 */
		if (dpu_enc->rc_state == DPU_ENC_RC_STATE_PRE_OFF)
			_dpu_encoder_resource_disable(drm_enc);

		dpu_enc->rc_state = DPU_ENC_RC_STATE_OFF;

		trace_dpu_enc_rc(DRMID(drm_enc), sw_event,
				 dpu_enc->idle_pc_supported, dpu_enc->rc_state,
				 "stop");

		mutex_unlock(&dpu_enc->rc_lock);
		break;

	case DPU_ENC_RC_EVENT_ENTER_IDLE:
		mutex_lock(&dpu_enc->rc_lock);

		if (dpu_enc->rc_state != DPU_ENC_RC_STATE_ON) {
			DRM_ERROR("id: %u, sw_event:%d, rc:%d !ON state\n",
				  DRMID(drm_enc), sw_event, dpu_enc->rc_state);
			mutex_unlock(&dpu_enc->rc_lock);
			return 0;
		}

		/*
		 * if we are in ON but a frame was just kicked off,
		 * ignore the IDLE event, it's probably a stale timer event
		 */
		if (dpu_enc->frame_busy_mask[0]) {
			DRM_ERROR("id:%u, sw_event:%d, rc:%d frame pending\n",
				  DRMID(drm_enc), sw_event, dpu_enc->rc_state);
			mutex_unlock(&dpu_enc->rc_lock);
			return 0;
		}

		if (is_vid_mode)
			_dpu_encoder_irq_disable(drm_enc);
		else
			_dpu_encoder_resource_disable(drm_enc);

		dpu_enc->rc_state = DPU_ENC_RC_STATE_IDLE;

		trace_dpu_enc_rc(DRMID(drm_enc), sw_event,
				 dpu_enc->idle_pc_supported, dpu_enc->rc_state,
				 "idle");

		mutex_unlock(&dpu_enc->rc_lock);
		break;

	default:
		DRM_ERROR("id:%u, unexpected sw_event: %d\n", DRMID(drm_enc),
			  sw_event);
		trace_dpu_enc_rc(DRMID(drm_enc), sw_event,
				 dpu_enc->idle_pc_supported, dpu_enc->rc_state,
				 "error");
		break;
	}

	trace_dpu_enc_rc(DRMID(drm_enc), sw_event,
			 dpu_enc->idle_pc_supported, dpu_enc->rc_state,
			 "end");
	return 0;
}

void dpu_encoder_prepare_wb_job(struct drm_encoder *drm_enc,
		struct drm_writeback_job *job)
{
	struct dpu_encoder_virt *dpu_enc;
	int i;

	dpu_enc = to_dpu_encoder_virt(drm_enc);

	for (i = 0; i < dpu_enc->num_phys_encs; i++) {
		struct dpu_encoder_phys *phys = dpu_enc->phys_encs[i];

		if (phys->ops.prepare_wb_job)
			phys->ops.prepare_wb_job(phys, job);

	}
}

void dpu_encoder_cleanup_wb_job(struct drm_encoder *drm_enc,
		struct drm_writeback_job *job)
{
	struct dpu_encoder_virt *dpu_enc;
	int i;

	dpu_enc = to_dpu_encoder_virt(drm_enc);

	for (i = 0; i < dpu_enc->num_phys_encs; i++) {
		struct dpu_encoder_phys *phys = dpu_enc->phys_encs[i];

		if (phys->ops.cleanup_wb_job)
			phys->ops.cleanup_wb_job(phys, job);

	}
}

static void dpu_encoder_virt_atomic_mode_set(struct drm_encoder *drm_enc,
					     struct drm_crtc_state *crtc_state,
					     struct drm_connector_state *conn_state)
{
	struct dpu_encoder_virt *dpu_enc;
	struct msm_drm_private *priv;
	struct dpu_kms *dpu_kms;
	struct dpu_crtc_state *cstate;
	struct dpu_global_state *global_state;
	struct dpu_hw_blk *hw_pp[MAX_CHANNELS_PER_ENC];
	struct dpu_hw_blk *hw_ctl[MAX_CHANNELS_PER_ENC];
	struct dpu_hw_blk *hw_lm[MAX_CHANNELS_PER_ENC];
	struct dpu_hw_blk *hw_dspp[MAX_CHANNELS_PER_ENC] = { NULL };
	struct dpu_hw_blk *hw_dsc[MAX_CHANNELS_PER_ENC];
	int num_lm, num_ctl, num_pp, num_dsc;
	unsigned int dsc_mask = 0;
	int i;

	if (!drm_enc) {
		DPU_ERROR("invalid encoder\n");
		return;
	}

	dpu_enc = to_dpu_encoder_virt(drm_enc);
	DPU_DEBUG_ENC(dpu_enc, "\n");

	priv = drm_enc->dev->dev_private;
	dpu_kms = to_dpu_kms(priv->kms);

	global_state = dpu_kms_get_existing_global_state(dpu_kms);
	if (IS_ERR_OR_NULL(global_state)) {
		DPU_ERROR("Failed to get global state");
		return;
	}

	trace_dpu_enc_mode_set(DRMID(drm_enc));

	/* Query resource that have been reserved in atomic check step. */
	num_pp = dpu_rm_get_assigned_resources(&dpu_kms->rm, global_state,
		drm_enc->base.id, DPU_HW_BLK_PINGPONG, hw_pp,
		ARRAY_SIZE(hw_pp));
	num_ctl = dpu_rm_get_assigned_resources(&dpu_kms->rm, global_state,
		drm_enc->base.id, DPU_HW_BLK_CTL, hw_ctl, ARRAY_SIZE(hw_ctl));
	num_lm = dpu_rm_get_assigned_resources(&dpu_kms->rm, global_state,
		drm_enc->base.id, DPU_HW_BLK_LM, hw_lm, ARRAY_SIZE(hw_lm));
	dpu_rm_get_assigned_resources(&dpu_kms->rm, global_state,
		drm_enc->base.id, DPU_HW_BLK_DSPP, hw_dspp,
		ARRAY_SIZE(hw_dspp));

	for (i = 0; i < MAX_CHANNELS_PER_ENC; i++)
		dpu_enc->hw_pp[i] = i < num_pp ? to_dpu_hw_pingpong(hw_pp[i])
						: NULL;

	num_dsc = dpu_rm_get_assigned_resources(&dpu_kms->rm, global_state,
						drm_enc->base.id, DPU_HW_BLK_DSC,
						hw_dsc, ARRAY_SIZE(hw_dsc));
	for (i = 0; i < num_dsc; i++) {
		dpu_enc->hw_dsc[i] = to_dpu_hw_dsc(hw_dsc[i]);
		dsc_mask |= BIT(dpu_enc->hw_dsc[i]->idx - DSC_0);
	}

	dpu_enc->dsc_mask = dsc_mask;

	if ((dpu_enc->disp_info.intf_type == INTF_WB && conn_state->writeback_job) ||
	    dpu_enc->disp_info.intf_type == INTF_DP) {
		struct dpu_hw_blk *hw_cdm = NULL;

		dpu_rm_get_assigned_resources(&dpu_kms->rm, global_state,
					      drm_enc->base.id, DPU_HW_BLK_CDM,
					      &hw_cdm, 1);
		dpu_enc->cur_master->hw_cdm = hw_cdm ? to_dpu_hw_cdm(hw_cdm) : NULL;
	}

	cstate = to_dpu_crtc_state(crtc_state);

	for (i = 0; i < num_lm; i++) {
		int ctl_idx = (i < num_ctl) ? i : (num_ctl-1);

		cstate->mixers[i].hw_lm = to_dpu_hw_mixer(hw_lm[i]);
		cstate->mixers[i].lm_ctl = to_dpu_hw_ctl(hw_ctl[ctl_idx]);
		cstate->mixers[i].hw_dspp = to_dpu_hw_dspp(hw_dspp[i]);
	}

	cstate->num_mixers = num_lm;

	dpu_enc->connector = conn_state->connector;

	for (i = 0; i < dpu_enc->num_phys_encs; i++) {
		struct dpu_encoder_phys *phys = dpu_enc->phys_encs[i];

		if (!dpu_enc->hw_pp[i]) {
			DPU_ERROR_ENC(dpu_enc,
				"no pp block assigned at idx: %d\n", i);
			return;
		}

		if (!hw_ctl[i]) {
			DPU_ERROR_ENC(dpu_enc,
				"no ctl block assigned at idx: %d\n", i);
			return;
		}

		phys->hw_pp = dpu_enc->hw_pp[i];
		phys->hw_ctl = to_dpu_hw_ctl(hw_ctl[i]);

		phys->cached_mode = crtc_state->adjusted_mode;
	}
}

static void _dpu_encoder_virt_enable_helper(struct drm_encoder *drm_enc)
{
	struct dpu_encoder_virt *dpu_enc = NULL;
	int i;

	if (!drm_enc || !drm_enc->dev) {
		DPU_ERROR("invalid parameters\n");
		return;
	}

	dpu_enc = to_dpu_encoder_virt(drm_enc);
	if (!dpu_enc || !dpu_enc->cur_master) {
		DPU_ERROR("invalid dpu encoder/master\n");
		return;
	}


	if (dpu_enc->disp_info.intf_type == INTF_DP &&
		dpu_enc->cur_master->hw_mdptop &&
		dpu_enc->cur_master->hw_mdptop->ops.intf_audio_select)
		dpu_enc->cur_master->hw_mdptop->ops.intf_audio_select(
			dpu_enc->cur_master->hw_mdptop);

	_dpu_encoder_update_vsync_source(dpu_enc, &dpu_enc->disp_info);

	if (dpu_enc->disp_info.intf_type == INTF_DSI &&
			!WARN_ON(dpu_enc->num_phys_encs == 0)) {
		unsigned bpc = dpu_enc->connector->display_info.bpc;
		for (i = 0; i < MAX_CHANNELS_PER_ENC; i++) {
			if (!dpu_enc->hw_pp[i])
				continue;
			_dpu_encoder_setup_dither(dpu_enc->hw_pp[i], bpc);
		}
	}
}

void dpu_encoder_virt_runtime_resume(struct drm_encoder *drm_enc)
{
	struct dpu_encoder_virt *dpu_enc = to_dpu_encoder_virt(drm_enc);

	mutex_lock(&dpu_enc->enc_lock);

	if (!dpu_enc->enabled)
		goto out;

	if (dpu_enc->cur_slave && dpu_enc->cur_slave->ops.restore)
		dpu_enc->cur_slave->ops.restore(dpu_enc->cur_slave);
	if (dpu_enc->cur_master && dpu_enc->cur_master->ops.restore)
		dpu_enc->cur_master->ops.restore(dpu_enc->cur_master);

	_dpu_encoder_virt_enable_helper(drm_enc);

out:
	mutex_unlock(&dpu_enc->enc_lock);
}

static void dpu_encoder_virt_atomic_enable(struct drm_encoder *drm_enc,
					struct drm_atomic_state *state)
{
	struct dpu_encoder_virt *dpu_enc = NULL;
	int ret = 0;
	struct drm_display_mode *cur_mode = NULL;

	dpu_enc = to_dpu_encoder_virt(drm_enc);
	dpu_enc->dsc = dpu_encoder_get_dsc_config(drm_enc);

	atomic_set(&dpu_enc->frame_done_timeout_cnt, 0);

	mutex_lock(&dpu_enc->enc_lock);

	dpu_enc->commit_done_timedout = false;

	cur_mode = &dpu_enc->base.crtc->state->adjusted_mode;

	dpu_enc->wide_bus_en = dpu_encoder_is_widebus_enabled(drm_enc);

	trace_dpu_enc_enable(DRMID(drm_enc), cur_mode->hdisplay,
			     cur_mode->vdisplay);

	/* always enable slave encoder before master */
	if (dpu_enc->cur_slave && dpu_enc->cur_slave->ops.enable)
		dpu_enc->cur_slave->ops.enable(dpu_enc->cur_slave);

	if (dpu_enc->cur_master && dpu_enc->cur_master->ops.enable)
		dpu_enc->cur_master->ops.enable(dpu_enc->cur_master);

	ret = dpu_encoder_resource_control(drm_enc, DPU_ENC_RC_EVENT_KICKOFF);
	if (ret) {
		DPU_ERROR_ENC(dpu_enc, "dpu resource control failed: %d\n",
				ret);
		goto out;
	}

	_dpu_encoder_virt_enable_helper(drm_enc);

	dpu_enc->enabled = true;

out:
	mutex_unlock(&dpu_enc->enc_lock);
}

static void dpu_encoder_virt_atomic_disable(struct drm_encoder *drm_enc,
					struct drm_atomic_state *state)
{
	struct dpu_encoder_virt *dpu_enc = NULL;
	struct drm_crtc *crtc;
	struct drm_crtc_state *old_state = NULL;
	int i = 0;

	dpu_enc = to_dpu_encoder_virt(drm_enc);
	DPU_DEBUG_ENC(dpu_enc, "\n");

	crtc = drm_atomic_get_old_crtc_for_encoder(state, drm_enc);
	if (crtc)
		old_state = drm_atomic_get_old_crtc_state(state, crtc);

	/*
	 * The encoder is already disabled if self refresh mode was set earlier,
	 * in the old_state for the corresponding crtc.
	 */
	if (old_state && old_state->self_refresh_active)
		return;

	mutex_lock(&dpu_enc->enc_lock);
	dpu_enc->enabled = false;

	trace_dpu_enc_disable(DRMID(drm_enc));

	/* wait for idle */
	dpu_encoder_wait_for_tx_complete(drm_enc);

	dpu_encoder_resource_control(drm_enc, DPU_ENC_RC_EVENT_PRE_STOP);

	for (i = 0; i < dpu_enc->num_phys_encs; i++) {
		struct dpu_encoder_phys *phys = dpu_enc->phys_encs[i];

		if (phys->ops.disable)
			phys->ops.disable(phys);
	}


	/* after phys waits for frame-done, should be no more frames pending */
	if (atomic_xchg(&dpu_enc->frame_done_timeout_ms, 0)) {
		DPU_ERROR("enc%d timeout pending\n", drm_enc->base.id);
		del_timer_sync(&dpu_enc->frame_done_timer);
	}

	dpu_encoder_resource_control(drm_enc, DPU_ENC_RC_EVENT_STOP);

	dpu_enc->connector = NULL;

	DPU_DEBUG_ENC(dpu_enc, "encoder disabled\n");

	mutex_unlock(&dpu_enc->enc_lock);
}

static struct dpu_hw_intf *dpu_encoder_get_intf(const struct dpu_mdss_cfg *catalog,
		struct dpu_rm *dpu_rm,
		enum dpu_intf_type type, u32 controller_id)
{
	int i = 0;

	if (type == INTF_WB)
		return NULL;

	for (i = 0; i < catalog->intf_count; i++) {
		if (catalog->intf[i].type == type
		    && catalog->intf[i].controller_id == controller_id) {
			return dpu_rm_get_intf(dpu_rm, catalog->intf[i].id);
		}
	}

	return NULL;
}

void dpu_encoder_vblank_callback(struct drm_encoder *drm_enc,
		struct dpu_encoder_phys *phy_enc)
{
	struct dpu_encoder_virt *dpu_enc = NULL;
	unsigned long lock_flags;

	if (!drm_enc || !phy_enc)
		return;

	DPU_ATRACE_BEGIN("encoder_vblank_callback");
	dpu_enc = to_dpu_encoder_virt(drm_enc);

	atomic_inc(&phy_enc->vsync_cnt);

	spin_lock_irqsave(&dpu_enc->enc_spinlock, lock_flags);
	if (dpu_enc->crtc)
		dpu_crtc_vblank_callback(dpu_enc->crtc);
	spin_unlock_irqrestore(&dpu_enc->enc_spinlock, lock_flags);

	DPU_ATRACE_END("encoder_vblank_callback");
}

void dpu_encoder_underrun_callback(struct drm_encoder *drm_enc,
		struct dpu_encoder_phys *phy_enc)
{
	if (!phy_enc)
		return;

	DPU_ATRACE_BEGIN("encoder_underrun_callback");
	atomic_inc(&phy_enc->underrun_cnt);

	/* trigger dump only on the first underrun */
	if (atomic_read(&phy_enc->underrun_cnt) == 1)
		msm_disp_snapshot_state(drm_enc->dev);

	trace_dpu_enc_underrun_cb(DRMID(drm_enc),
				  atomic_read(&phy_enc->underrun_cnt));
	DPU_ATRACE_END("encoder_underrun_callback");
}

void dpu_encoder_assign_crtc(struct drm_encoder *drm_enc, struct drm_crtc *crtc)
{
	struct dpu_encoder_virt *dpu_enc = to_dpu_encoder_virt(drm_enc);
	unsigned long lock_flags;

	spin_lock_irqsave(&dpu_enc->enc_spinlock, lock_flags);
	/* crtc should always be cleared before re-assigning */
	WARN_ON(crtc && dpu_enc->crtc);
	dpu_enc->crtc = crtc;
	spin_unlock_irqrestore(&dpu_enc->enc_spinlock, lock_flags);
}

void dpu_encoder_toggle_vblank_for_crtc(struct drm_encoder *drm_enc,
					struct drm_crtc *crtc, bool enable)
{
	struct dpu_encoder_virt *dpu_enc = to_dpu_encoder_virt(drm_enc);
	unsigned long lock_flags;
	int i;

	trace_dpu_enc_vblank_cb(DRMID(drm_enc), enable);

	spin_lock_irqsave(&dpu_enc->enc_spinlock, lock_flags);
	if (dpu_enc->crtc != crtc) {
		spin_unlock_irqrestore(&dpu_enc->enc_spinlock, lock_flags);
		return;
	}
	spin_unlock_irqrestore(&dpu_enc->enc_spinlock, lock_flags);

	for (i = 0; i < dpu_enc->num_phys_encs; i++) {
		struct dpu_encoder_phys *phys = dpu_enc->phys_encs[i];

		if (phys->ops.control_vblank_irq)
			phys->ops.control_vblank_irq(phys, enable);
	}
}

void dpu_encoder_register_frame_event_callback(struct drm_encoder *drm_enc,
		void (*frame_event_cb)(void *, u32 event),
		void *frame_event_cb_data)
{
	struct dpu_encoder_virt *dpu_enc = to_dpu_encoder_virt(drm_enc);
	unsigned long lock_flags;
	bool enable;

	enable = frame_event_cb ? true : false;

	if (!drm_enc) {
		DPU_ERROR("invalid encoder\n");
		return;
	}
	trace_dpu_enc_frame_event_cb(DRMID(drm_enc), enable);

	spin_lock_irqsave(&dpu_enc->enc_spinlock, lock_flags);
	dpu_enc->crtc_frame_event_cb = frame_event_cb;
	dpu_enc->crtc_frame_event_cb_data = frame_event_cb_data;
	spin_unlock_irqrestore(&dpu_enc->enc_spinlock, lock_flags);
}

void dpu_encoder_frame_done_callback(
		struct drm_encoder *drm_enc,
		struct dpu_encoder_phys *ready_phys, u32 event)
{
	struct dpu_encoder_virt *dpu_enc = to_dpu_encoder_virt(drm_enc);
	unsigned int i;

	if (event & (DPU_ENCODER_FRAME_EVENT_DONE
			| DPU_ENCODER_FRAME_EVENT_ERROR
			| DPU_ENCODER_FRAME_EVENT_PANEL_DEAD)) {

		if (!dpu_enc->frame_busy_mask[0]) {
			/**
			 * suppress frame_done without waiter,
			 * likely autorefresh
			 */
			trace_dpu_enc_frame_done_cb_not_busy(DRMID(drm_enc), event,
					dpu_encoder_helper_get_intf_type(ready_phys->intf_mode),
					ready_phys->hw_intf ? ready_phys->hw_intf->idx : -1,
					ready_phys->hw_wb ? ready_phys->hw_wb->idx : -1);
			return;
		}

		/* One of the physical encoders has become idle */
		for (i = 0; i < dpu_enc->num_phys_encs; i++) {
			if (dpu_enc->phys_encs[i] == ready_phys) {
				trace_dpu_enc_frame_done_cb(DRMID(drm_enc), i,
						dpu_enc->frame_busy_mask[0]);
				clear_bit(i, dpu_enc->frame_busy_mask);
			}
		}

		if (!dpu_enc->frame_busy_mask[0]) {
			atomic_set(&dpu_enc->frame_done_timeout_ms, 0);
			del_timer(&dpu_enc->frame_done_timer);

			dpu_encoder_resource_control(drm_enc,
					DPU_ENC_RC_EVENT_FRAME_DONE);

			if (dpu_enc->crtc_frame_event_cb)
				dpu_enc->crtc_frame_event_cb(
					dpu_enc->crtc_frame_event_cb_data,
					event);
		}
	} else {
		if (dpu_enc->crtc_frame_event_cb)
			dpu_enc->crtc_frame_event_cb(
				dpu_enc->crtc_frame_event_cb_data, event);
	}
}

static void dpu_encoder_off_work(struct work_struct *work)
{
	struct dpu_encoder_virt *dpu_enc = container_of(work,
			struct dpu_encoder_virt, delayed_off_work.work);

	dpu_encoder_resource_control(&dpu_enc->base,
						DPU_ENC_RC_EVENT_ENTER_IDLE);

	dpu_encoder_frame_done_callback(&dpu_enc->base, NULL,
				DPU_ENCODER_FRAME_EVENT_IDLE);
}

/**
 * _dpu_encoder_trigger_flush - trigger flush for a physical encoder
 * @drm_enc: Pointer to drm encoder structure
 * @phys: Pointer to physical encoder structure
 * @extra_flush_bits: Additional bit mask to include in flush trigger
 */
static void _dpu_encoder_trigger_flush(struct drm_encoder *drm_enc,
		struct dpu_encoder_phys *phys, uint32_t extra_flush_bits)
{
	struct dpu_hw_ctl *ctl;
	int pending_kickoff_cnt;
	u32 ret = UINT_MAX;

	if (!phys->hw_pp) {
		DPU_ERROR("invalid pingpong hw\n");
		return;
	}

	ctl = phys->hw_ctl;
	if (!ctl->ops.trigger_flush) {
		DPU_ERROR("missing trigger cb\n");
		return;
	}

	pending_kickoff_cnt = dpu_encoder_phys_inc_pending(phys);

	if (extra_flush_bits && ctl->ops.update_pending_flush)
		ctl->ops.update_pending_flush(ctl, extra_flush_bits);

	ctl->ops.trigger_flush(ctl);

	if (ctl->ops.get_pending_flush)
		ret = ctl->ops.get_pending_flush(ctl);

	trace_dpu_enc_trigger_flush(DRMID(drm_enc),
			dpu_encoder_helper_get_intf_type(phys->intf_mode),
			phys->hw_intf ? phys->hw_intf->idx : -1,
			phys->hw_wb ? phys->hw_wb->idx : -1,
			pending_kickoff_cnt, ctl->idx,
			extra_flush_bits, ret);
}

/**
 * _dpu_encoder_trigger_start - trigger start for a physical encoder
 * @phys: Pointer to physical encoder structure
 */
static void _dpu_encoder_trigger_start(struct dpu_encoder_phys *phys)
{
	if (!phys) {
		DPU_ERROR("invalid argument(s)\n");
		return;
	}

	if (!phys->hw_pp) {
		DPU_ERROR("invalid pingpong hw\n");
		return;
	}

	if (phys->ops.trigger_start && phys->enable_state != DPU_ENC_DISABLED)
		phys->ops.trigger_start(phys);
}

void dpu_encoder_helper_trigger_start(struct dpu_encoder_phys *phys_enc)
{
	struct dpu_hw_ctl *ctl;

	ctl = phys_enc->hw_ctl;
	if (ctl->ops.trigger_start) {
		ctl->ops.trigger_start(ctl);
		trace_dpu_enc_trigger_start(DRMID(phys_enc->parent), ctl->idx);
	}
}

static int dpu_encoder_helper_wait_event_timeout(
		int32_t drm_id,
		unsigned int irq_idx,
		struct dpu_encoder_wait_info *info)
{
	int rc = 0;
	s64 expected_time = ktime_to_ms(ktime_get()) + info->timeout_ms;
	s64 jiffies = msecs_to_jiffies(info->timeout_ms);
	s64 time;

	do {
		rc = wait_event_timeout(*(info->wq),
				atomic_read(info->atomic_cnt) == 0, jiffies);
		time = ktime_to_ms(ktime_get());

		trace_dpu_enc_wait_event_timeout(drm_id,
						 DPU_IRQ_REG(irq_idx), DPU_IRQ_BIT(irq_idx),
						 rc, time,
						 expected_time,
						 atomic_read(info->atomic_cnt));
	/* If we timed out, counter is valid and time is less, wait again */
	} while (atomic_read(info->atomic_cnt) && (rc == 0) &&
			(time < expected_time));

	return rc;
}

static void dpu_encoder_helper_hw_reset(struct dpu_encoder_phys *phys_enc)
{
	struct dpu_encoder_virt *dpu_enc;
	struct dpu_hw_ctl *ctl;
	int rc;
	struct drm_encoder *drm_enc;

	dpu_enc = to_dpu_encoder_virt(phys_enc->parent);
	ctl = phys_enc->hw_ctl;
	drm_enc = phys_enc->parent;

	if (!ctl->ops.reset)
		return;

	DRM_DEBUG_KMS("id:%u ctl %d reset\n", DRMID(drm_enc),
		      ctl->idx);

	rc = ctl->ops.reset(ctl);
	if (rc) {
		DPU_ERROR_ENC(dpu_enc, "ctl %d reset failure\n",  ctl->idx);
		msm_disp_snapshot_state(drm_enc->dev);
	}

	phys_enc->enable_state = DPU_ENC_ENABLED;
}

/**
 * _dpu_encoder_kickoff_phys - handle physical encoder kickoff
 *	Iterate through the physical encoders and perform consolidated flush
 *	and/or control start triggering as needed. This is done in the virtual
 *	encoder rather than the individual physical ones in order to handle
 *	use cases that require visibility into multiple physical encoders at
 *	a time.
 * @dpu_enc: Pointer to virtual encoder structure
 */
static void _dpu_encoder_kickoff_phys(struct dpu_encoder_virt *dpu_enc)
{
	struct dpu_hw_ctl *ctl;
	uint32_t i, pending_flush;
	unsigned long lock_flags;

	pending_flush = 0x0;

	/* update pending counts and trigger kickoff ctl flush atomically */
	spin_lock_irqsave(&dpu_enc->enc_spinlock, lock_flags);

	/* don't perform flush/start operations for slave encoders */
	for (i = 0; i < dpu_enc->num_phys_encs; i++) {
		struct dpu_encoder_phys *phys = dpu_enc->phys_encs[i];

		if (phys->enable_state == DPU_ENC_DISABLED)
			continue;

		ctl = phys->hw_ctl;

		/*
		 * This is cleared in frame_done worker, which isn't invoked
		 * for async commits. So don't set this for async, since it'll
		 * roll over to the next commit.
		 */
		if (phys->split_role != ENC_ROLE_SLAVE)
			set_bit(i, dpu_enc->frame_busy_mask);

		if (!phys->ops.needs_single_flush ||
				!phys->ops.needs_single_flush(phys))
			_dpu_encoder_trigger_flush(&dpu_enc->base, phys, 0x0);
		else if (ctl->ops.get_pending_flush)
			pending_flush |= ctl->ops.get_pending_flush(ctl);
	}

	/* for split flush, combine pending flush masks and send to master */
	if (pending_flush && dpu_enc->cur_master) {
		_dpu_encoder_trigger_flush(
				&dpu_enc->base,
				dpu_enc->cur_master,
				pending_flush);
	}

	_dpu_encoder_trigger_start(dpu_enc->cur_master);

	spin_unlock_irqrestore(&dpu_enc->enc_spinlock, lock_flags);
}

void dpu_encoder_trigger_kickoff_pending(struct drm_encoder *drm_enc)
{
	struct dpu_encoder_virt *dpu_enc;
	struct dpu_encoder_phys *phys;
	unsigned int i;
	struct dpu_hw_ctl *ctl;
	struct msm_display_info *disp_info;

	if (!drm_enc) {
		DPU_ERROR("invalid encoder\n");
		return;
	}
	dpu_enc = to_dpu_encoder_virt(drm_enc);
	disp_info = &dpu_enc->disp_info;

	for (i = 0; i < dpu_enc->num_phys_encs; i++) {
		phys = dpu_enc->phys_encs[i];

		ctl = phys->hw_ctl;
		if (ctl->ops.clear_pending_flush)
			ctl->ops.clear_pending_flush(ctl);

		/* update only for command mode primary ctl */
		if ((phys == dpu_enc->cur_master) &&
		    disp_info->is_cmd_mode
		    && ctl->ops.trigger_pending)
			ctl->ops.trigger_pending(ctl);
	}
}

static u32 _dpu_encoder_calculate_linetime(struct dpu_encoder_virt *dpu_enc,
		struct drm_display_mode *mode)
{
	u64 pclk_rate;
	u32 pclk_period;
	u32 line_time;

	/*
	 * For linetime calculation, only operate on master encoder.
	 */
	if (!dpu_enc->cur_master)
		return 0;

	if (!dpu_enc->cur_master->ops.get_line_count) {
		DPU_ERROR("get_line_count function not defined\n");
		return 0;
	}

	pclk_rate = mode->clock; /* pixel clock in kHz */
	if (pclk_rate == 0) {
		DPU_ERROR("pclk is 0, cannot calculate line time\n");
		return 0;
	}

	pclk_period = DIV_ROUND_UP_ULL(1000000000ull, pclk_rate);
	if (pclk_period == 0) {
		DPU_ERROR("pclk period is 0\n");
		return 0;
	}

	/*
	 * Line time calculation based on Pixel clock and HTOTAL.
	 * Final unit is in ns.
	 */
	line_time = (pclk_period * mode->htotal) / 1000;
	if (line_time == 0) {
		DPU_ERROR("line time calculation is 0\n");
		return 0;
	}

	DPU_DEBUG_ENC(dpu_enc,
			"clk_rate=%lldkHz, clk_period=%d, linetime=%dns\n",
			pclk_rate, pclk_period, line_time);

	return line_time;
}

int dpu_encoder_vsync_time(struct drm_encoder *drm_enc, ktime_t *wakeup_time)
{
	struct drm_display_mode *mode;
	struct dpu_encoder_virt *dpu_enc;
	u32 cur_line;
	u32 line_time;
	u32 vtotal, time_to_vsync;
	ktime_t cur_time;

	dpu_enc = to_dpu_encoder_virt(drm_enc);

	if (!drm_enc->crtc || !drm_enc->crtc->state) {
		DPU_ERROR("crtc/crtc state object is NULL\n");
		return -EINVAL;
	}
	mode = &drm_enc->crtc->state->adjusted_mode;

	line_time = _dpu_encoder_calculate_linetime(dpu_enc, mode);
	if (!line_time)
		return -EINVAL;

	cur_line = dpu_enc->cur_master->ops.get_line_count(dpu_enc->cur_master);

	vtotal = mode->vtotal;
	if (cur_line >= vtotal)
		time_to_vsync = line_time * vtotal;
	else
		time_to_vsync = line_time * (vtotal - cur_line);

	if (time_to_vsync == 0) {
		DPU_ERROR("time to vsync should not be zero, vtotal=%d\n",
				vtotal);
		return -EINVAL;
	}

	cur_time = ktime_get();
	*wakeup_time = ktime_add_ns(cur_time, time_to_vsync);

	DPU_DEBUG_ENC(dpu_enc,
			"cur_line=%u vtotal=%u time_to_vsync=%u, cur_time=%lld, wakeup_time=%lld\n",
			cur_line, vtotal, time_to_vsync,
			ktime_to_ms(cur_time),
			ktime_to_ms(*wakeup_time));
	return 0;
}

static u32
dpu_encoder_dsc_initial_line_calc(struct drm_dsc_config *dsc,
				  u32 enc_ip_width)
{
	int ssm_delay, total_pixels, soft_slice_per_enc;

	soft_slice_per_enc = enc_ip_width / dsc->slice_width;

	/*
	 * minimum number of initial line pixels is a sum of:
	 * 1. sub-stream multiplexer delay (83 groups for 8bpc,
	 *    91 for 10 bpc) * 3
	 * 2. for two soft slice cases, add extra sub-stream multiplexer * 3
	 * 3. the initial xmit delay
	 * 4. total pipeline delay through the "lock step" of encoder (47)
	 * 5. 6 additional pixels as the output of the rate buffer is
	 *    48 bits wide
	 */
	ssm_delay = ((dsc->bits_per_component < 10) ? 84 : 92);
	total_pixels = ssm_delay * 3 + dsc->initial_xmit_delay + 47;
	if (soft_slice_per_enc > 1)
		total_pixels += (ssm_delay * 3);
	return DIV_ROUND_UP(total_pixels, dsc->slice_width);
}

static void dpu_encoder_dsc_pipe_cfg(struct dpu_hw_ctl *ctl,
				     struct dpu_hw_dsc *hw_dsc,
				     struct dpu_hw_pingpong *hw_pp,
				     struct drm_dsc_config *dsc,
				     u32 common_mode,
				     u32 initial_lines)
{
	if (hw_dsc->ops.dsc_config)
		hw_dsc->ops.dsc_config(hw_dsc, dsc, common_mode, initial_lines);

	if (hw_dsc->ops.dsc_config_thresh)
		hw_dsc->ops.dsc_config_thresh(hw_dsc, dsc);

	if (hw_pp->ops.setup_dsc)
		hw_pp->ops.setup_dsc(hw_pp);

	if (hw_dsc->ops.dsc_bind_pingpong_blk)
		hw_dsc->ops.dsc_bind_pingpong_blk(hw_dsc, hw_pp->idx);

	if (hw_pp->ops.enable_dsc)
		hw_pp->ops.enable_dsc(hw_pp);

	if (ctl->ops.update_pending_flush_dsc)
		ctl->ops.update_pending_flush_dsc(ctl, hw_dsc->idx);
}

static void dpu_encoder_prep_dsc(struct dpu_encoder_virt *dpu_enc,
				 struct drm_dsc_config *dsc)
{
	/* coding only for 2LM, 2enc, 1 dsc config */
	struct dpu_encoder_phys *enc_master = dpu_enc->cur_master;
	struct dpu_hw_ctl *ctl = enc_master->hw_ctl;
	struct dpu_hw_dsc *hw_dsc[MAX_CHANNELS_PER_ENC];
	struct dpu_hw_pingpong *hw_pp[MAX_CHANNELS_PER_ENC];
	int this_frame_slices;
	int intf_ip_w, enc_ip_w;
	int dsc_common_mode;
	int pic_width;
	u32 initial_lines;
	int i;

	for (i = 0; i < MAX_CHANNELS_PER_ENC; i++) {
		hw_pp[i] = dpu_enc->hw_pp[i];
		hw_dsc[i] = dpu_enc->hw_dsc[i];

		if (!hw_pp[i] || !hw_dsc[i]) {
			DPU_ERROR_ENC(dpu_enc, "invalid params for DSC\n");
			return;
		}
	}

	dsc_common_mode = 0;
	pic_width = dsc->pic_width;

	dsc_common_mode = DSC_MODE_SPLIT_PANEL;
	if (dpu_encoder_use_dsc_merge(enc_master->parent))
		dsc_common_mode |= DSC_MODE_MULTIPLEX;
	if (enc_master->intf_mode == INTF_MODE_VIDEO)
		dsc_common_mode |= DSC_MODE_VIDEO;

	this_frame_slices = pic_width / dsc->slice_width;
	intf_ip_w = this_frame_slices * dsc->slice_width;

	/*
	 * dsc merge case: when using 2 encoders for the same stream,
	 * no. of slices need to be same on both the encoders.
	 */
	enc_ip_w = intf_ip_w / 2;
	initial_lines = dpu_encoder_dsc_initial_line_calc(dsc, enc_ip_w);

	for (i = 0; i < MAX_CHANNELS_PER_ENC; i++)
		dpu_encoder_dsc_pipe_cfg(ctl, hw_dsc[i], hw_pp[i],
					 dsc, dsc_common_mode, initial_lines);
}

void dpu_encoder_prepare_for_kickoff(struct drm_encoder *drm_enc)
{
	struct dpu_encoder_virt *dpu_enc;
	struct dpu_encoder_phys *phys;
	bool needs_hw_reset = false;
	unsigned int i;

	dpu_enc = to_dpu_encoder_virt(drm_enc);

	trace_dpu_enc_prepare_kickoff(DRMID(drm_enc));

	/* prepare for next kickoff, may include waiting on previous kickoff */
	DPU_ATRACE_BEGIN("enc_prepare_for_kickoff");
	for (i = 0; i < dpu_enc->num_phys_encs; i++) {
		phys = dpu_enc->phys_encs[i];
		if (phys->ops.prepare_for_kickoff)
			phys->ops.prepare_for_kickoff(phys);
		if (phys->enable_state == DPU_ENC_ERR_NEEDS_HW_RESET)
			needs_hw_reset = true;
	}
	DPU_ATRACE_END("enc_prepare_for_kickoff");

	dpu_encoder_resource_control(drm_enc, DPU_ENC_RC_EVENT_KICKOFF);

	/* if any phys needs reset, reset all phys, in-order */
	if (needs_hw_reset) {
		trace_dpu_enc_prepare_kickoff_reset(DRMID(drm_enc));
		for (i = 0; i < dpu_enc->num_phys_encs; i++) {
			dpu_encoder_helper_hw_reset(dpu_enc->phys_encs[i]);
		}
	}

	if (dpu_enc->dsc)
		dpu_encoder_prep_dsc(dpu_enc, dpu_enc->dsc);
}

bool dpu_encoder_is_valid_for_commit(struct drm_encoder *drm_enc)
{
	struct dpu_encoder_virt *dpu_enc;
	unsigned int i;
	struct dpu_encoder_phys *phys;

	dpu_enc = to_dpu_encoder_virt(drm_enc);

	if (drm_enc->encoder_type == DRM_MODE_ENCODER_VIRTUAL) {
		for (i = 0; i < dpu_enc->num_phys_encs; i++) {
			phys = dpu_enc->phys_encs[i];
			if (phys->ops.is_valid_for_commit && !phys->ops.is_valid_for_commit(phys)) {
				DPU_DEBUG("invalid FB not kicking off\n");
				return false;
			}
		}
	}

	return true;
}

void dpu_encoder_kickoff(struct drm_encoder *drm_enc)
{
	struct dpu_encoder_virt *dpu_enc;
	struct dpu_encoder_phys *phys;
	unsigned long timeout_ms;
	unsigned int i;

	DPU_ATRACE_BEGIN("encoder_kickoff");
	dpu_enc = to_dpu_encoder_virt(drm_enc);

	trace_dpu_enc_kickoff(DRMID(drm_enc));

	timeout_ms = DPU_ENCODER_FRAME_DONE_TIMEOUT_FRAMES * 1000 /
			drm_mode_vrefresh(&drm_enc->crtc->state->adjusted_mode);

	atomic_set(&dpu_enc->frame_done_timeout_ms, timeout_ms);
	mod_timer(&dpu_enc->frame_done_timer,
			jiffies + msecs_to_jiffies(timeout_ms));

	/* All phys encs are ready to go, trigger the kickoff */
	_dpu_encoder_kickoff_phys(dpu_enc);

	/* allow phys encs to handle any post-kickoff business */
	for (i = 0; i < dpu_enc->num_phys_encs; i++) {
		phys = dpu_enc->phys_encs[i];
		if (phys->ops.handle_post_kickoff)
			phys->ops.handle_post_kickoff(phys);
	}

	DPU_ATRACE_END("encoder_kickoff");
}

static void dpu_encoder_helper_reset_mixers(struct dpu_encoder_phys *phys_enc)
{
	struct dpu_hw_mixer_cfg mixer;
	int i, num_lm;
	struct dpu_global_state *global_state;
	struct dpu_hw_blk *hw_lm[2];
	struct dpu_hw_mixer *hw_mixer[2];
	struct dpu_hw_ctl *ctl = phys_enc->hw_ctl;

	memset(&mixer, 0, sizeof(mixer));

	/* reset all mixers for this encoder */
	if (phys_enc->hw_ctl->ops.clear_all_blendstages)
		phys_enc->hw_ctl->ops.clear_all_blendstages(phys_enc->hw_ctl);

	global_state = dpu_kms_get_existing_global_state(phys_enc->dpu_kms);

	num_lm = dpu_rm_get_assigned_resources(&phys_enc->dpu_kms->rm, global_state,
		phys_enc->parent->base.id, DPU_HW_BLK_LM, hw_lm, ARRAY_SIZE(hw_lm));

	for (i = 0; i < num_lm; i++) {
		hw_mixer[i] = to_dpu_hw_mixer(hw_lm[i]);
		if (phys_enc->hw_ctl->ops.update_pending_flush_mixer)
			phys_enc->hw_ctl->ops.update_pending_flush_mixer(ctl, hw_mixer[i]->idx);

		/* clear all blendstages */
		if (phys_enc->hw_ctl->ops.setup_blendstage)
			phys_enc->hw_ctl->ops.setup_blendstage(ctl, hw_mixer[i]->idx, NULL);
	}
}

static void dpu_encoder_dsc_pipe_clr(struct dpu_hw_ctl *ctl,
				     struct dpu_hw_dsc *hw_dsc,
				     struct dpu_hw_pingpong *hw_pp)
{
	if (hw_dsc->ops.dsc_disable)
		hw_dsc->ops.dsc_disable(hw_dsc);

	if (hw_pp->ops.disable_dsc)
		hw_pp->ops.disable_dsc(hw_pp);

	if (hw_dsc->ops.dsc_bind_pingpong_blk)
		hw_dsc->ops.dsc_bind_pingpong_blk(hw_dsc, PINGPONG_NONE);

	if (ctl->ops.update_pending_flush_dsc)
		ctl->ops.update_pending_flush_dsc(ctl, hw_dsc->idx);
}

static void dpu_encoder_unprep_dsc(struct dpu_encoder_virt *dpu_enc)
{
	/* coding only for 2LM, 2enc, 1 dsc config */
	struct dpu_encoder_phys *enc_master = dpu_enc->cur_master;
	struct dpu_hw_ctl *ctl = enc_master->hw_ctl;
	struct dpu_hw_dsc *hw_dsc[MAX_CHANNELS_PER_ENC];
	struct dpu_hw_pingpong *hw_pp[MAX_CHANNELS_PER_ENC];
	int i;

	for (i = 0; i < MAX_CHANNELS_PER_ENC; i++) {
		hw_pp[i] = dpu_enc->hw_pp[i];
		hw_dsc[i] = dpu_enc->hw_dsc[i];

		if (hw_pp[i] && hw_dsc[i])
			dpu_encoder_dsc_pipe_clr(ctl, hw_dsc[i], hw_pp[i]);
	}
}

void dpu_encoder_helper_phys_cleanup(struct dpu_encoder_phys *phys_enc)
{
	struct dpu_hw_ctl *ctl = phys_enc->hw_ctl;
	struct dpu_hw_intf_cfg intf_cfg = { 0 };
	int i;
	struct dpu_encoder_virt *dpu_enc;

	dpu_enc = to_dpu_encoder_virt(phys_enc->parent);

	phys_enc->hw_ctl->ops.reset(ctl);

	dpu_encoder_helper_reset_mixers(phys_enc);

	/*
	 * TODO: move the once-only operation like CTL flush/trigger
	 * into dpu_encoder_virt_disable() and all operations which need
	 * to be done per phys encoder into the phys_disable() op.
	 */
	if (phys_enc->hw_wb) {
		/* disable the PP block */
		if (phys_enc->hw_wb->ops.bind_pingpong_blk)
			phys_enc->hw_wb->ops.bind_pingpong_blk(phys_enc->hw_wb, PINGPONG_NONE);

		/* mark WB flush as pending */
		if (phys_enc->hw_ctl->ops.update_pending_flush_wb)
			phys_enc->hw_ctl->ops.update_pending_flush_wb(ctl, phys_enc->hw_wb->idx);
	} else {
		for (i = 0; i < dpu_enc->num_phys_encs; i++) {
			if (dpu_enc->phys_encs[i] && phys_enc->hw_intf->ops.bind_pingpong_blk)
				phys_enc->hw_intf->ops.bind_pingpong_blk(
						dpu_enc->phys_encs[i]->hw_intf,
						PINGPONG_NONE);

			/* mark INTF flush as pending */
			if (phys_enc->hw_ctl->ops.update_pending_flush_intf)
				phys_enc->hw_ctl->ops.update_pending_flush_intf(phys_enc->hw_ctl,
						dpu_enc->phys_encs[i]->hw_intf->idx);
		}
	}

	/* reset the merge 3D HW block */
	if (phys_enc->hw_pp && phys_enc->hw_pp->merge_3d) {
		phys_enc->hw_pp->merge_3d->ops.setup_3d_mode(phys_enc->hw_pp->merge_3d,
				BLEND_3D_NONE);
		if (phys_enc->hw_ctl->ops.update_pending_flush_merge_3d)
			phys_enc->hw_ctl->ops.update_pending_flush_merge_3d(ctl,
					phys_enc->hw_pp->merge_3d->idx);
	}

	if (phys_enc->hw_cdm) {
		if (phys_enc->hw_cdm->ops.bind_pingpong_blk && phys_enc->hw_pp)
			phys_enc->hw_cdm->ops.bind_pingpong_blk(phys_enc->hw_cdm,
								PINGPONG_NONE);
		if (phys_enc->hw_ctl->ops.update_pending_flush_cdm)
			phys_enc->hw_ctl->ops.update_pending_flush_cdm(phys_enc->hw_ctl,
								       phys_enc->hw_cdm->idx);
	}

	if (dpu_enc->dsc) {
		dpu_encoder_unprep_dsc(dpu_enc);
		dpu_enc->dsc = NULL;
	}

	intf_cfg.stream_sel = 0; /* Don't care value for video mode */
	intf_cfg.mode_3d = dpu_encoder_helper_get_3d_blend_mode(phys_enc);
	intf_cfg.dsc = dpu_encoder_helper_get_dsc(phys_enc);

	if (phys_enc->hw_intf)
		intf_cfg.intf = phys_enc->hw_intf->idx;
	if (phys_enc->hw_wb)
		intf_cfg.wb = phys_enc->hw_wb->idx;

	if (phys_enc->hw_pp && phys_enc->hw_pp->merge_3d)
		intf_cfg.merge_3d = phys_enc->hw_pp->merge_3d->idx;

	if (ctl->ops.reset_intf_cfg)
		ctl->ops.reset_intf_cfg(ctl, &intf_cfg);

	ctl->ops.trigger_flush(ctl);
	ctl->ops.trigger_start(ctl);
	ctl->ops.clear_pending_flush(ctl);
}

void dpu_encoder_helper_phys_setup_cdm(struct dpu_encoder_phys *phys_enc,
				       const struct dpu_format *dpu_fmt,
				       u32 output_type)
{
	struct dpu_hw_cdm *hw_cdm;
	struct dpu_hw_cdm_cfg *cdm_cfg;
	struct dpu_hw_pingpong *hw_pp;
	int ret;

	if (!phys_enc)
		return;

	cdm_cfg = &phys_enc->cdm_cfg;
	hw_pp = phys_enc->hw_pp;
	hw_cdm = phys_enc->hw_cdm;

	if (!hw_cdm)
		return;

	if (!DPU_FORMAT_IS_YUV(dpu_fmt)) {
		DPU_DEBUG("[enc:%d] cdm_disable fmt:%x\n", DRMID(phys_enc->parent),
			  dpu_fmt->base.pixel_format);
		if (hw_cdm->ops.bind_pingpong_blk)
			hw_cdm->ops.bind_pingpong_blk(hw_cdm, PINGPONG_NONE);

		return;
	}

	memset(cdm_cfg, 0, sizeof(struct dpu_hw_cdm_cfg));

	cdm_cfg->output_width = phys_enc->cached_mode.hdisplay;
	cdm_cfg->output_height = phys_enc->cached_mode.vdisplay;
	cdm_cfg->output_fmt = dpu_fmt;
	cdm_cfg->output_type = output_type;
	cdm_cfg->output_bit_depth = DPU_FORMAT_IS_DX(dpu_fmt) ?
			CDM_CDWN_OUTPUT_10BIT : CDM_CDWN_OUTPUT_8BIT;
	cdm_cfg->csc_cfg = &dpu_csc10_rgb2yuv_601l;

	/* enable 10 bit logic */
	switch (cdm_cfg->output_fmt->chroma_sample) {
	case DPU_CHROMA_RGB:
		cdm_cfg->h_cdwn_type = CDM_CDWN_DISABLE;
		cdm_cfg->v_cdwn_type = CDM_CDWN_DISABLE;
		break;
	case DPU_CHROMA_H2V1:
		cdm_cfg->h_cdwn_type = CDM_CDWN_COSITE;
		cdm_cfg->v_cdwn_type = CDM_CDWN_DISABLE;
		break;
	case DPU_CHROMA_420:
		cdm_cfg->h_cdwn_type = CDM_CDWN_COSITE;
		cdm_cfg->v_cdwn_type = CDM_CDWN_OFFSITE;
		break;
	case DPU_CHROMA_H1V2:
	default:
		DPU_ERROR("[enc:%d] unsupported chroma sampling type\n",
			  DRMID(phys_enc->parent));
		cdm_cfg->h_cdwn_type = CDM_CDWN_DISABLE;
		cdm_cfg->v_cdwn_type = CDM_CDWN_DISABLE;
		break;
	}

	DPU_DEBUG("[enc:%d] cdm_enable:%d,%d,%X,%d,%d,%d,%d]\n",
		  DRMID(phys_enc->parent), cdm_cfg->output_width,
		  cdm_cfg->output_height, cdm_cfg->output_fmt->base.pixel_format,
		  cdm_cfg->output_type, cdm_cfg->output_bit_depth,
		  cdm_cfg->h_cdwn_type, cdm_cfg->v_cdwn_type);

	if (hw_cdm->ops.enable) {
		cdm_cfg->pp_id = hw_pp->idx;
		ret = hw_cdm->ops.enable(hw_cdm, cdm_cfg);
		if (ret < 0) {
			DPU_ERROR("[enc:%d] failed to enable CDM; ret:%d\n",
				  DRMID(phys_enc->parent), ret);
			return;
		}
	}
}

#ifdef CONFIG_DEBUG_FS
static int _dpu_encoder_status_show(struct seq_file *s, void *data)
{
	struct drm_encoder *drm_enc = s->private;
	struct dpu_encoder_virt *dpu_enc = to_dpu_encoder_virt(drm_enc);
	int i;

	mutex_lock(&dpu_enc->enc_lock);
	for (i = 0; i < dpu_enc->num_phys_encs; i++) {
		struct dpu_encoder_phys *phys = dpu_enc->phys_encs[i];

		seq_printf(s, "intf:%d  wb:%d  vsync:%8d     underrun:%8d    frame_done_cnt:%d",
				phys->hw_intf ? phys->hw_intf->idx - INTF_0 : -1,
				phys->hw_wb ? phys->hw_wb->idx - WB_0 : -1,
				atomic_read(&phys->vsync_cnt),
				atomic_read(&phys->underrun_cnt),
				atomic_read(&dpu_enc->frame_done_timeout_cnt));

		seq_printf(s, "mode: %s\n", dpu_encoder_helper_get_intf_type(phys->intf_mode));
	}
	mutex_unlock(&dpu_enc->enc_lock);

	return 0;
}

DEFINE_SHOW_ATTRIBUTE(_dpu_encoder_status);

static void dpu_encoder_debugfs_init(struct drm_encoder *drm_enc, struct dentry *root)
{
	/* don't error check these */
	debugfs_create_file("status", 0600,
			    root, drm_enc, &_dpu_encoder_status_fops);
}
#else
#define dpu_encoder_debugfs_init NULL
#endif

static int dpu_encoder_virt_add_phys_encs(
		struct drm_device *dev,
		struct msm_display_info *disp_info,
		struct dpu_encoder_virt *dpu_enc,
		struct dpu_enc_phys_init_params *params)
{
	struct dpu_encoder_phys *enc = NULL;

	DPU_DEBUG_ENC(dpu_enc, "\n");

	/*
	 * We may create up to NUM_PHYS_ENCODER_TYPES physical encoder types
	 * in this function, check up-front.
	 */
	if (dpu_enc->num_phys_encs + NUM_PHYS_ENCODER_TYPES >=
			ARRAY_SIZE(dpu_enc->phys_encs)) {
		DPU_ERROR_ENC(dpu_enc, "too many physical encoders %d\n",
			  dpu_enc->num_phys_encs);
		return -EINVAL;
	}


	if (disp_info->intf_type == INTF_WB) {
		enc = dpu_encoder_phys_wb_init(dev, params);

		if (IS_ERR(enc)) {
			DPU_ERROR_ENC(dpu_enc, "failed to init wb enc: %ld\n",
				PTR_ERR(enc));
			return PTR_ERR(enc);
		}

		dpu_enc->phys_encs[dpu_enc->num_phys_encs] = enc;
		++dpu_enc->num_phys_encs;
	} else if (disp_info->is_cmd_mode) {
		enc = dpu_encoder_phys_cmd_init(dev, params);

		if (IS_ERR(enc)) {
			DPU_ERROR_ENC(dpu_enc, "failed to init cmd enc: %ld\n",
				PTR_ERR(enc));
			return PTR_ERR(enc);
		}

		dpu_enc->phys_encs[dpu_enc->num_phys_encs] = enc;
		++dpu_enc->num_phys_encs;
	} else {
		enc = dpu_encoder_phys_vid_init(dev, params);

		if (IS_ERR(enc)) {
			DPU_ERROR_ENC(dpu_enc, "failed to init vid enc: %ld\n",
				PTR_ERR(enc));
			return PTR_ERR(enc);
		}

		dpu_enc->phys_encs[dpu_enc->num_phys_encs] = enc;
		++dpu_enc->num_phys_encs;
	}

	if (params->split_role == ENC_ROLE_SLAVE)
		dpu_enc->cur_slave = enc;
	else
		dpu_enc->cur_master = enc;

	return 0;
}

static int dpu_encoder_setup_display(struct dpu_encoder_virt *dpu_enc,
				 struct dpu_kms *dpu_kms,
				 struct msm_display_info *disp_info)
{
	int ret = 0;
	int i = 0;
	struct dpu_enc_phys_init_params phys_params;

	if (!dpu_enc) {
		DPU_ERROR("invalid arg(s), enc %d\n", dpu_enc != NULL);
		return -EINVAL;
	}

	dpu_enc->cur_master = NULL;

	memset(&phys_params, 0, sizeof(phys_params));
	phys_params.dpu_kms = dpu_kms;
	phys_params.parent = &dpu_enc->base;
	phys_params.enc_spinlock = &dpu_enc->enc_spinlock;

	WARN_ON(disp_info->num_of_h_tiles < 1);

	DPU_DEBUG("dsi_info->num_of_h_tiles %d\n", disp_info->num_of_h_tiles);

	if (disp_info->intf_type != INTF_WB)
		dpu_enc->idle_pc_supported =
				dpu_kms->catalog->caps->has_idle_pc;

	mutex_lock(&dpu_enc->enc_lock);
	for (i = 0; i < disp_info->num_of_h_tiles && !ret; i++) {
		/*
		 * Left-most tile is at index 0, content is controller id
		 * h_tile_instance_ids[2] = {0, 1}; DSI0 = left, DSI1 = right
		 * h_tile_instance_ids[2] = {1, 0}; DSI1 = left, DSI0 = right
		 */
		u32 controller_id = disp_info->h_tile_instance[i];

		if (disp_info->num_of_h_tiles > 1) {
			if (i == 0)
				phys_params.split_role = ENC_ROLE_MASTER;
			else
				phys_params.split_role = ENC_ROLE_SLAVE;
		} else {
			phys_params.split_role = ENC_ROLE_SOLO;
		}

		DPU_DEBUG("h_tile_instance %d = %d, split_role %d\n",
				i, controller_id, phys_params.split_role);

		phys_params.hw_intf = dpu_encoder_get_intf(dpu_kms->catalog, &dpu_kms->rm,
							   disp_info->intf_type,
							   controller_id);

		if (disp_info->intf_type == INTF_WB && controller_id < WB_MAX)
			phys_params.hw_wb = dpu_rm_get_wb(&dpu_kms->rm, controller_id);

		if (!phys_params.hw_intf && !phys_params.hw_wb) {
			DPU_ERROR_ENC(dpu_enc, "no intf or wb block assigned at idx: %d\n", i);
			ret = -EINVAL;
			break;
		}

		if (phys_params.hw_intf && phys_params.hw_wb) {
			DPU_ERROR_ENC(dpu_enc,
					"invalid phys both intf and wb block at idx: %d\n", i);
			ret = -EINVAL;
			break;
		}

		ret = dpu_encoder_virt_add_phys_encs(dpu_kms->dev, disp_info,
				dpu_enc, &phys_params);
		if (ret) {
			DPU_ERROR_ENC(dpu_enc, "failed to add phys encs\n");
			break;
		}
	}

	mutex_unlock(&dpu_enc->enc_lock);

	return ret;
}

static void dpu_encoder_frame_done_timeout(struct timer_list *t)
{
	struct dpu_encoder_virt *dpu_enc = from_timer(dpu_enc, t,
			frame_done_timer);
	struct drm_encoder *drm_enc = &dpu_enc->base;
	u32 event;

	if (!drm_enc->dev) {
		DPU_ERROR("invalid parameters\n");
		return;
	}

	if (!dpu_enc->frame_busy_mask[0] || !dpu_enc->crtc_frame_event_cb) {
		DRM_DEBUG_KMS("id:%u invalid timeout frame_busy_mask=%lu\n",
			      DRMID(drm_enc), dpu_enc->frame_busy_mask[0]);
		return;
	} else if (!atomic_xchg(&dpu_enc->frame_done_timeout_ms, 0)) {
		DRM_DEBUG_KMS("id:%u invalid timeout\n", DRMID(drm_enc));
		return;
	}

	DPU_ERROR_ENC_RATELIMITED(dpu_enc, "frame done timeout\n");

	if (atomic_inc_return(&dpu_enc->frame_done_timeout_cnt) == 1)
		msm_disp_snapshot_state(drm_enc->dev);

	event = DPU_ENCODER_FRAME_EVENT_ERROR;
	trace_dpu_enc_frame_done_timeout(DRMID(drm_enc), event);
	dpu_enc->crtc_frame_event_cb(dpu_enc->crtc_frame_event_cb_data, event);
}

static const struct drm_encoder_helper_funcs dpu_encoder_helper_funcs = {
	.atomic_mode_set = dpu_encoder_virt_atomic_mode_set,
	.atomic_disable = dpu_encoder_virt_atomic_disable,
	.atomic_enable = dpu_encoder_virt_atomic_enable,
	.atomic_check = dpu_encoder_virt_atomic_check,
};

static const struct drm_encoder_funcs dpu_encoder_funcs = {
	.debugfs_init = dpu_encoder_debugfs_init,
};

struct drm_encoder *dpu_encoder_init(struct drm_device *dev,
		int drm_enc_mode,
		struct msm_display_info *disp_info)
{
	struct msm_drm_private *priv = dev->dev_private;
	struct dpu_kms *dpu_kms = to_dpu_kms(priv->kms);
	struct dpu_encoder_virt *dpu_enc;
	int ret;

	dpu_enc = drmm_encoder_alloc(dev, struct dpu_encoder_virt, base,
				     &dpu_encoder_funcs, drm_enc_mode, NULL);
	if (IS_ERR(dpu_enc))
		return ERR_CAST(dpu_enc);

	drm_encoder_helper_add(&dpu_enc->base, &dpu_encoder_helper_funcs);

	spin_lock_init(&dpu_enc->enc_spinlock);
	dpu_enc->enabled = false;
	mutex_init(&dpu_enc->enc_lock);
	mutex_init(&dpu_enc->rc_lock);

	ret = dpu_encoder_setup_display(dpu_enc, dpu_kms, disp_info);
	if (ret) {
		DPU_ERROR("failed to setup encoder\n");
		return ERR_PTR(-ENOMEM);
	}

	atomic_set(&dpu_enc->frame_done_timeout_ms, 0);
	atomic_set(&dpu_enc->frame_done_timeout_cnt, 0);
	timer_setup(&dpu_enc->frame_done_timer,
			dpu_encoder_frame_done_timeout, 0);

	INIT_DELAYED_WORK(&dpu_enc->delayed_off_work,
			dpu_encoder_off_work);
	dpu_enc->idle_timeout = IDLE_TIMEOUT;

	memcpy(&dpu_enc->disp_info, disp_info, sizeof(*disp_info));

	DPU_DEBUG_ENC(dpu_enc, "created\n");

	return &dpu_enc->base;
}

/**
 * dpu_encoder_wait_for_commit_done() - Wait for encoder to flush pending state
 * @drm_enc:	encoder pointer
 *
 * Wait for hardware to have flushed the current pending changes to hardware at
 * a vblank or CTL_START. Physical encoders will map this differently depending
 * on the type: vid mode -> vsync_irq, cmd mode -> CTL_START.
 *
 * Return: 0 on success, -EWOULDBLOCK if already signaled, error otherwise
 */
int dpu_encoder_wait_for_commit_done(struct drm_encoder *drm_enc)
{
	struct dpu_encoder_virt *dpu_enc = NULL;
	int i, ret = 0;

	if (!drm_enc) {
		DPU_ERROR("invalid encoder\n");
		return -EINVAL;
	}
	dpu_enc = to_dpu_encoder_virt(drm_enc);
	DPU_DEBUG_ENC(dpu_enc, "\n");

	for (i = 0; i < dpu_enc->num_phys_encs; i++) {
		struct dpu_encoder_phys *phys = dpu_enc->phys_encs[i];

		if (phys->ops.wait_for_commit_done) {
			DPU_ATRACE_BEGIN("wait_for_commit_done");
			ret = phys->ops.wait_for_commit_done(phys);
			DPU_ATRACE_END("wait_for_commit_done");
			if (ret == -ETIMEDOUT && !dpu_enc->commit_done_timedout) {
				dpu_enc->commit_done_timedout = true;
				msm_disp_snapshot_state(drm_enc->dev);
			}
			if (ret)
				return ret;
		}
	}

	return ret;
}

/**
 * dpu_encoder_wait_for_tx_complete() - Wait for encoder to transfer pixels to panel
 * @drm_enc:	encoder pointer
 *
 * Wait for the hardware to transfer all the pixels to the panel. Physical
 * encoders will map this differently depending on the type: vid mode -> vsync_irq,
 * cmd mode -> pp_done.
 *
 * Return: 0 on success, -EWOULDBLOCK if already signaled, error otherwise
 */
int dpu_encoder_wait_for_tx_complete(struct drm_encoder *drm_enc)
{
	struct dpu_encoder_virt *dpu_enc = NULL;
	int i, ret = 0;

	if (!drm_enc) {
		DPU_ERROR("invalid encoder\n");
		return -EINVAL;
	}
	dpu_enc = to_dpu_encoder_virt(drm_enc);
	DPU_DEBUG_ENC(dpu_enc, "\n");

	for (i = 0; i < dpu_enc->num_phys_encs; i++) {
		struct dpu_encoder_phys *phys = dpu_enc->phys_encs[i];

		if (phys->ops.wait_for_tx_complete) {
			DPU_ATRACE_BEGIN("wait_for_tx_complete");
			ret = phys->ops.wait_for_tx_complete(phys);
			DPU_ATRACE_END("wait_for_tx_complete");
			if (ret)
				return ret;
		}
	}

	return ret;
}

enum dpu_intf_mode dpu_encoder_get_intf_mode(struct drm_encoder *encoder)
{
	struct dpu_encoder_virt *dpu_enc = NULL;

	if (!encoder) {
		DPU_ERROR("invalid encoder\n");
		return INTF_MODE_NONE;
	}
	dpu_enc = to_dpu_encoder_virt(encoder);

	if (dpu_enc->cur_master)
		return dpu_enc->cur_master->intf_mode;

	if (dpu_enc->num_phys_encs)
		return dpu_enc->phys_encs[0]->intf_mode;

	return INTF_MODE_NONE;
}

unsigned int dpu_encoder_helper_get_dsc(struct dpu_encoder_phys *phys_enc)
{
	struct drm_encoder *encoder = phys_enc->parent;
	struct dpu_encoder_virt *dpu_enc = to_dpu_encoder_virt(encoder);

	return dpu_enc->dsc_mask;
}

void dpu_encoder_phys_init(struct dpu_encoder_phys *phys_enc,
			  struct dpu_enc_phys_init_params *p)
{
	phys_enc->hw_mdptop = p->dpu_kms->hw_mdp;
	phys_enc->hw_intf = p->hw_intf;
	phys_enc->hw_wb = p->hw_wb;
	phys_enc->parent = p->parent;
	phys_enc->dpu_kms = p->dpu_kms;
	phys_enc->split_role = p->split_role;
	phys_enc->enc_spinlock = p->enc_spinlock;
	phys_enc->enable_state = DPU_ENC_DISABLED;

	atomic_set(&phys_enc->pending_kickoff_cnt, 0);
	atomic_set(&phys_enc->pending_ctlstart_cnt, 0);

	atomic_set(&phys_enc->vsync_cnt, 0);
	atomic_set(&phys_enc->underrun_cnt, 0);

	init_waitqueue_head(&phys_enc->pending_kickoff_wq);
}<|MERGE_RESOLUTION|>--- conflicted
+++ resolved
@@ -283,13 +283,6 @@
 	return dpu_enc->dsc ? true : false;
 }
 
-bool dpu_encoder_is_dsc_enabled(const struct drm_encoder *drm_enc)
-{
-	const struct dpu_encoder_virt *dpu_enc = to_dpu_encoder_virt(drm_enc);
-
-	return dpu_enc->dsc ? true : false;
-}
-
 int dpu_encoder_get_crc_values_cnt(const struct drm_encoder *drm_enc)
 {
 	struct dpu_encoder_virt *dpu_enc;
@@ -785,8 +778,6 @@
 		struct dpu_encoder_phys *phys = dpu_enc->phys_encs[i];
 
 		phys->ops.irq_enable(phys);
-<<<<<<< HEAD
-=======
 	}
 }
 
@@ -798,23 +789,8 @@
 	if (!drm_enc) {
 		DPU_ERROR("invalid encoder\n");
 		return;
->>>>>>> 4be445f5
-	}
-}
-
-static void _dpu_encoder_irq_disable(struct drm_encoder *drm_enc)
-{
-	struct dpu_encoder_virt *dpu_enc;
-	int i;
-
-<<<<<<< HEAD
-	if (!drm_enc) {
-		DPU_ERROR("invalid encoder\n");
-		return;
-	}
-
-=======
->>>>>>> 4be445f5
+	}
+
 	dpu_enc = to_dpu_encoder_virt(drm_enc);
 
 	DPU_DEBUG_ENC(dpu_enc, "\n");
