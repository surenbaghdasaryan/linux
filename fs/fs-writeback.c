/*
 * fs/fs-writeback.c
 *
 * Copyright (C) 2002, Linus Torvalds.
 *
 * Contains all the functions related to writing back and waiting
 * upon dirty inodes against superblocks, and writing back dirty
 * pages against inodes.  ie: data writeback.  Writeout of the
 * inode itself is not handled here.
 *
 * 10Apr2002	Andrew Morton
 *		Split out of fs/inode.c
 *		Additions for address_space-based writeback
 */

#include <linux/kernel.h>
#include <linux/module.h>
#include <linux/spinlock.h>
#include <linux/slab.h>
#include <linux/sched.h>
#include <linux/fs.h>
#include <linux/mm.h>
#include <linux/pagemap.h>
#include <linux/kthread.h>
#include <linux/freezer.h>
#include <linux/writeback.h>
#include <linux/blkdev.h>
#include <linux/backing-dev.h>
#include <linux/tracepoint.h>
#include "internal.h"

/*
 * 4MB minimal write chunk size
 */
#define MIN_WRITEBACK_PAGES	(4096UL >> (PAGE_CACHE_SHIFT - 10))

/*
 * Passed into wb_writeback(), essentially a subset of writeback_control
 */
struct wb_writeback_work {
	long nr_pages;
	struct super_block *sb;
	unsigned long *older_than_this;
	enum writeback_sync_modes sync_mode;
	unsigned int tagged_writepages:1;
	unsigned int for_kupdate:1;
	unsigned int range_cyclic:1;
	unsigned int for_background:1;
	enum wb_reason reason;		/* why was writeback initiated? */

	struct list_head list;		/* pending work list */
	struct completion *done;	/* set if the caller waits */
};

<<<<<<< HEAD
/*
 * Include the creation of the trace points after defining the
 * wb_writeback_work structure so that the definition remains local to this
 * file.
 */
#define CREATE_TRACE_POINTS
#include <trace/events/writeback.h>

=======
>>>>>>> e2920638
/*
 * We don't actually have pdflush, but this one is exported though /proc...
 */
int nr_pdflush_threads;

/**
 * writeback_in_progress - determine whether there is writeback in progress
 * @bdi: the device's backing_dev_info structure.
 *
 * Determine whether there is writeback waiting to be handled against a
 * backing device.
 */
int writeback_in_progress(struct backing_dev_info *bdi)
{
	return test_bit(BDI_writeback_running, &bdi->state);
}

static inline struct backing_dev_info *inode_to_bdi(struct inode *inode)
{
	struct super_block *sb = inode->i_sb;

	if (strcmp(sb->s_type->name, "bdev") == 0)
		return inode->i_mapping->backing_dev_info;

	return sb->s_bdi;
}

static inline struct inode *wb_inode(struct list_head *head)
{
	return list_entry(head, struct inode, i_wb_list);
}

/*
 * Include the creation of the trace points after defining the
 * wb_writeback_work structure and inline functions so that the definition
 * remains local to this file.
 */
#define CREATE_TRACE_POINTS
#include <trace/events/writeback.h>

/* Wakeup flusher thread or forker thread to fork it. Requires bdi->wb_lock. */
static void bdi_wakeup_flusher(struct backing_dev_info *bdi)
{
	if (bdi->wb.task) {
		wake_up_process(bdi->wb.task);
	} else {
		/*
		 * The bdi thread isn't there, wake up the forker thread which
		 * will create and run it.
		 */
		wake_up_process(default_backing_dev_info.wb.task);
	}
}

static void bdi_queue_work(struct backing_dev_info *bdi,
			   struct wb_writeback_work *work)
{
	trace_writeback_queue(bdi, work);

	spin_lock_bh(&bdi->wb_lock);
	list_add_tail(&work->list, &bdi->work_list);
	if (!bdi->wb.task)
		trace_writeback_nothread(bdi, work);
	bdi_wakeup_flusher(bdi);
	spin_unlock_bh(&bdi->wb_lock);
}

static void
__bdi_start_writeback(struct backing_dev_info *bdi, long nr_pages,
		      bool range_cyclic, enum wb_reason reason)
{
	struct wb_writeback_work *work;

	/*
	 * This is WB_SYNC_NONE writeback, so if allocation fails just
	 * wakeup the thread for old dirty data writeback
	 */
	work = kzalloc(sizeof(*work), GFP_ATOMIC);
	if (!work) {
		if (bdi->wb.task) {
			trace_writeback_nowork(bdi);
			wake_up_process(bdi->wb.task);
		}
		return;
	}

	work->sync_mode	= WB_SYNC_NONE;
	work->nr_pages	= nr_pages;
	work->range_cyclic = range_cyclic;
	work->reason	= reason;

	bdi_queue_work(bdi, work);
}

/**
 * bdi_start_writeback - start writeback
 * @bdi: the backing device to write from
 * @nr_pages: the number of pages to write
 * @reason: reason why some writeback work was initiated
 *
 * Description:
 *   This does WB_SYNC_NONE opportunistic writeback. The IO is only
 *   started when this function returns, we make no guarantees on
 *   completion. Caller need not hold sb s_umount semaphore.
 *
 */
void bdi_start_writeback(struct backing_dev_info *bdi, long nr_pages,
			enum wb_reason reason)
{
	__bdi_start_writeback(bdi, nr_pages, true, reason);
}

/**
 * bdi_start_background_writeback - start background writeback
 * @bdi: the backing device to write from
 *
 * Description:
 *   This makes sure WB_SYNC_NONE background writeback happens. When
 *   this function returns, it is only guaranteed that for given BDI
 *   some IO is happening if we are over background dirty threshold.
 *   Caller need not hold sb s_umount semaphore.
 */
void bdi_start_background_writeback(struct backing_dev_info *bdi)
{
	/*
	 * We just wake up the flusher thread. It will perform background
	 * writeback as soon as there is no other work to do.
	 */
	trace_writeback_wake_background(bdi);
	spin_lock_bh(&bdi->wb_lock);
	bdi_wakeup_flusher(bdi);
	spin_unlock_bh(&bdi->wb_lock);
}

/*
 * Remove the inode from the writeback list it is on.
 */
void inode_wb_list_del(struct inode *inode)
{
	struct backing_dev_info *bdi = inode_to_bdi(inode);

	spin_lock(&bdi->wb.list_lock);
	list_del_init(&inode->i_wb_list);
	spin_unlock(&bdi->wb.list_lock);
}

/*
 * Redirty an inode: set its when-it-was dirtied timestamp and move it to the
 * furthest end of its superblock's dirty-inode list.
 *
 * Before stamping the inode's ->dirtied_when, we check to see whether it is
 * already the most-recently-dirtied inode on the b_dirty list.  If that is
 * the case then the inode must have been redirtied while it was being written
 * out and we don't reset its dirtied_when.
 */
static void redirty_tail(struct inode *inode, struct bdi_writeback *wb)
{
	assert_spin_locked(&wb->list_lock);
	if (!list_empty(&wb->b_dirty)) {
		struct inode *tail;

		tail = wb_inode(wb->b_dirty.next);
		if (time_before(inode->dirtied_when, tail->dirtied_when))
			inode->dirtied_when = jiffies;
	}
	list_move(&inode->i_wb_list, &wb->b_dirty);
}

/*
 * requeue inode for re-scanning after bdi->b_io list is exhausted.
 */
static void requeue_io(struct inode *inode, struct bdi_writeback *wb)
{
	assert_spin_locked(&wb->list_lock);
	list_move(&inode->i_wb_list, &wb->b_more_io);
}

static void inode_sync_complete(struct inode *inode)
{
	/*
	 * Prevent speculative execution through
	 * spin_unlock(&wb->list_lock);
	 */

	smp_mb();
	wake_up_bit(&inode->i_state, __I_SYNC);
}

static bool inode_dirtied_after(struct inode *inode, unsigned long t)
{
	bool ret = time_after(inode->dirtied_when, t);
#ifndef CONFIG_64BIT
	/*
	 * For inodes being constantly redirtied, dirtied_when can get stuck.
	 * It _appears_ to be in the future, but is actually in distant past.
	 * This test is necessary to prevent such wrapped-around relative times
	 * from permanently stopping the whole bdi writeback.
	 */
	ret = ret && time_before_eq(inode->dirtied_when, jiffies);
#endif
	return ret;
}

/*
 * Move expired dirty inodes from @delaying_queue to @dispatch_queue.
 */
static int move_expired_inodes(struct list_head *delaying_queue,
			       struct list_head *dispatch_queue,
			       struct wb_writeback_work *work)
{
	LIST_HEAD(tmp);
	struct list_head *pos, *node;
	struct super_block *sb = NULL;
	struct inode *inode;
	int do_sb_sort = 0;
	int moved = 0;

	while (!list_empty(delaying_queue)) {
		inode = wb_inode(delaying_queue->prev);
		if (work->older_than_this &&
		    inode_dirtied_after(inode, *work->older_than_this))
			break;
		if (sb && sb != inode->i_sb)
			do_sb_sort = 1;
		sb = inode->i_sb;
		list_move(&inode->i_wb_list, &tmp);
		moved++;
	}

	/* just one sb in list, splice to dispatch_queue and we're done */
	if (!do_sb_sort) {
		list_splice(&tmp, dispatch_queue);
		goto out;
	}

	/* Move inodes from one superblock together */
	while (!list_empty(&tmp)) {
		sb = wb_inode(tmp.prev)->i_sb;
		list_for_each_prev_safe(pos, node, &tmp) {
			inode = wb_inode(pos);
			if (inode->i_sb == sb)
				list_move(&inode->i_wb_list, dispatch_queue);
		}
	}
out:
	return moved;
}

/*
 * Queue all expired dirty inodes for io, eldest first.
 * Before
 *         newly dirtied     b_dirty    b_io    b_more_io
 *         =============>    gf         edc     BA
 * After
 *         newly dirtied     b_dirty    b_io    b_more_io
 *         =============>    g          fBAedc
 *                                           |
 *                                           +--> dequeue for IO
 */
static void queue_io(struct bdi_writeback *wb, struct wb_writeback_work *work)
{
	int moved;
	assert_spin_locked(&wb->list_lock);
	list_splice_init(&wb->b_more_io, &wb->b_io);
	moved = move_expired_inodes(&wb->b_dirty, &wb->b_io, work);
	trace_writeback_queue_io(wb, work, moved);
}

static int write_inode(struct inode *inode, struct writeback_control *wbc)
{
	if (inode->i_sb->s_op->write_inode && !is_bad_inode(inode))
		return inode->i_sb->s_op->write_inode(inode, wbc);
	return 0;
}

/*
 * Wait for writeback on an inode to complete.
 */
static void inode_wait_for_writeback(struct inode *inode,
				     struct bdi_writeback *wb)
{
	DEFINE_WAIT_BIT(wq, &inode->i_state, __I_SYNC);
	wait_queue_head_t *wqh;

	wqh = bit_waitqueue(&inode->i_state, __I_SYNC);
	while (inode->i_state & I_SYNC) {
		spin_unlock(&inode->i_lock);
		spin_unlock(&wb->list_lock);
		__wait_on_bit(wqh, &wq, inode_wait, TASK_UNINTERRUPTIBLE);
		spin_lock(&wb->list_lock);
		spin_lock(&inode->i_lock);
	}
}

/*
 * Write out an inode's dirty pages.  Called under wb->list_lock and
 * inode->i_lock.  Either the caller has an active reference on the inode or
 * the inode has I_WILL_FREE set.
 *
 * If `wait' is set, wait on the writeout.
 *
 * The whole writeout design is quite complex and fragile.  We want to avoid
 * starvation of particular inodes when others are being redirtied, prevent
 * livelocks, etc.
 */
static int
writeback_single_inode(struct inode *inode, struct bdi_writeback *wb,
		       struct writeback_control *wbc)
{
	struct address_space *mapping = inode->i_mapping;
	long nr_to_write = wbc->nr_to_write;
	unsigned dirty;
	int ret;

	assert_spin_locked(&wb->list_lock);
	assert_spin_locked(&inode->i_lock);

	if (!atomic_read(&inode->i_count))
		WARN_ON(!(inode->i_state & (I_WILL_FREE|I_FREEING)));
	else
		WARN_ON(inode->i_state & I_WILL_FREE);

	if (inode->i_state & I_SYNC) {
		/*
		 * If this inode is locked for writeback and we are not doing
		 * writeback-for-data-integrity, move it to b_more_io so that
		 * writeback can proceed with the other inodes on s_io.
		 *
		 * We'll have another go at writing back this inode when we
		 * completed a full scan of b_io.
		 */
		if (wbc->sync_mode != WB_SYNC_ALL) {
			requeue_io(inode, wb);
			trace_writeback_single_inode_requeue(inode, wbc,
							     nr_to_write);
			return 0;
		}

		/*
		 * It's a data-integrity sync.  We must wait.
		 */
		inode_wait_for_writeback(inode, wb);
	}

	BUG_ON(inode->i_state & I_SYNC);

	/* Set I_SYNC, reset I_DIRTY_PAGES */
	inode->i_state |= I_SYNC;
	inode->i_state &= ~I_DIRTY_PAGES;
	spin_unlock(&inode->i_lock);
	spin_unlock(&wb->list_lock);

	ret = do_writepages(mapping, wbc);

	/*
	 * Make sure to wait on the data before writing out the metadata.
	 * This is important for filesystems that modify metadata on data
	 * I/O completion.
	 */
	if (wbc->sync_mode == WB_SYNC_ALL) {
		int err = filemap_fdatawait(mapping);
		if (ret == 0)
			ret = err;
	}

	/*
	 * Some filesystems may redirty the inode during the writeback
	 * due to delalloc, clear dirty metadata flags right before
	 * write_inode()
	 */
	spin_lock(&inode->i_lock);
	dirty = inode->i_state & I_DIRTY;
	inode->i_state &= ~(I_DIRTY_SYNC | I_DIRTY_DATASYNC);
	spin_unlock(&inode->i_lock);
	/* Don't write the inode if only I_DIRTY_PAGES was set */
	if (dirty & (I_DIRTY_SYNC | I_DIRTY_DATASYNC)) {
		int err = write_inode(inode, wbc);
		if (ret == 0)
			ret = err;
	}

	spin_lock(&wb->list_lock);
	spin_lock(&inode->i_lock);
	inode->i_state &= ~I_SYNC;
	if (!(inode->i_state & I_FREEING)) {
		/*
		 * Sync livelock prevention. Each inode is tagged and synced in
		 * one shot. If still dirty, it will be redirty_tail()'ed below.
		 * Update the dirty time to prevent enqueue and sync it again.
		 */
		if ((inode->i_state & I_DIRTY) &&
		    (wbc->sync_mode == WB_SYNC_ALL || wbc->tagged_writepages))
			inode->dirtied_when = jiffies;

		if (mapping_tagged(mapping, PAGECACHE_TAG_DIRTY)) {
			/*
			 * We didn't write back all the pages.  nfs_writepages()
			 * sometimes bales out without doing anything.
			 */
			inode->i_state |= I_DIRTY_PAGES;
			if (wbc->nr_to_write <= 0) {
				/*
				 * slice used up: queue for next turn
				 */
				requeue_io(inode, wb);
			} else {
				/*
				 * Writeback blocked by something other than
				 * congestion. Delay the inode for some time to
				 * avoid spinning on the CPU (100% iowait)
				 * retrying writeback of the dirty page/inode
				 * that cannot be performed immediately.
				 */
				redirty_tail(inode, wb);
			}
		} else if (inode->i_state & I_DIRTY) {
			/*
			 * Filesystems can dirty the inode during writeback
			 * operations, such as delayed allocation during
			 * submission or metadata updates after data IO
			 * completion.
			 */
			redirty_tail(inode, wb);
		} else {
			/*
			 * The inode is clean.  At this point we either have
			 * a reference to the inode or it's on it's way out.
			 * No need to add it back to the LRU.
			 */
			list_del_init(&inode->i_wb_list);
		}
	}
	inode_sync_complete(inode);
	trace_writeback_single_inode(inode, wbc, nr_to_write);
	return ret;
}

static long writeback_chunk_size(struct backing_dev_info *bdi,
				 struct wb_writeback_work *work)
{
	long pages;

	/*
	 * WB_SYNC_ALL mode does livelock avoidance by syncing dirty
	 * inodes/pages in one big loop. Setting wbc.nr_to_write=LONG_MAX
	 * here avoids calling into writeback_inodes_wb() more than once.
	 *
	 * The intended call sequence for WB_SYNC_ALL writeback is:
	 *
	 *      wb_writeback()
	 *          writeback_sb_inodes()       <== called only once
	 *              write_cache_pages()     <== called once for each inode
	 *                   (quickly) tag currently dirty pages
	 *                   (maybe slowly) sync all tagged pages
	 */
	if (work->sync_mode == WB_SYNC_ALL || work->tagged_writepages)
		pages = LONG_MAX;
	else {
		pages = min(bdi->avg_write_bandwidth / 2,
			    global_dirty_limit / DIRTY_SCOPE);
		pages = min(pages, work->nr_pages);
		pages = round_down(pages + MIN_WRITEBACK_PAGES,
				   MIN_WRITEBACK_PAGES);
	}

	return pages;
}

/*
 * Write a portion of b_io inodes which belong to @sb.
 *
 * If @only_this_sb is true, then find and write all such
 * inodes. Otherwise write only ones which go sequentially
 * in reverse order.
 *
 * Return the number of pages and/or inodes written.
 */
static long writeback_sb_inodes(struct super_block *sb,
				struct bdi_writeback *wb,
				struct wb_writeback_work *work)
{
	struct writeback_control wbc = {
		.sync_mode		= work->sync_mode,
		.tagged_writepages	= work->tagged_writepages,
		.for_kupdate		= work->for_kupdate,
		.for_background		= work->for_background,
		.range_cyclic		= work->range_cyclic,
		.range_start		= 0,
		.range_end		= LLONG_MAX,
	};
	unsigned long start_time = jiffies;
	long write_chunk;
	long wrote = 0;  /* count both pages and inodes */

	while (!list_empty(&wb->b_io)) {
		struct inode *inode = wb_inode(wb->b_io.prev);

		if (inode->i_sb != sb) {
			if (work->sb) {
				/*
				 * We only want to write back data for this
				 * superblock, move all inodes not belonging
				 * to it back onto the dirty list.
				 */
				redirty_tail(inode, wb);
				continue;
			}

			/*
			 * The inode belongs to a different superblock.
			 * Bounce back to the caller to unpin this and
			 * pin the next superblock.
			 */
			break;
		}

		/*
		 * Don't bother with new inodes or inodes beeing freed, first
		 * kind does not need peridic writeout yet, and for the latter
		 * kind writeout is handled by the freer.
		 */
		spin_lock(&inode->i_lock);
		if (inode->i_state & (I_NEW | I_FREEING | I_WILL_FREE)) {
			spin_unlock(&inode->i_lock);
			redirty_tail(inode, wb);
			continue;
		}
		__iget(inode);
		write_chunk = writeback_chunk_size(wb->bdi, work);
		wbc.nr_to_write = write_chunk;
		wbc.pages_skipped = 0;

		writeback_single_inode(inode, wb, &wbc);

		work->nr_pages -= write_chunk - wbc.nr_to_write;
		wrote += write_chunk - wbc.nr_to_write;
		if (!(inode->i_state & I_DIRTY))
			wrote++;
		if (wbc.pages_skipped) {
			/*
			 * writeback is not making progress due to locked
			 * buffers.  Skip this inode for now.
			 */
			redirty_tail(inode, wb);
		}
		spin_unlock(&inode->i_lock);
		spin_unlock(&wb->list_lock);
		iput(inode);
		cond_resched();
		spin_lock(&wb->list_lock);
		/*
		 * bail out to wb_writeback() often enough to check
		 * background threshold and other termination conditions.
		 */
		if (wrote) {
			if (time_is_before_jiffies(start_time + HZ / 10UL))
				break;
			if (work->nr_pages <= 0)
				break;
		}
	}
	return wrote;
}

static long __writeback_inodes_wb(struct bdi_writeback *wb,
				  struct wb_writeback_work *work)
{
	unsigned long start_time = jiffies;
	long wrote = 0;

	while (!list_empty(&wb->b_io)) {
		struct inode *inode = wb_inode(wb->b_io.prev);
		struct super_block *sb = inode->i_sb;

		if (!grab_super_passive(sb)) {
			/*
			 * grab_super_passive() may fail consistently due to
			 * s_umount being grabbed by someone else. Don't use
			 * requeue_io() to avoid busy retrying the inode/sb.
			 */
			redirty_tail(inode, wb);
			continue;
		}
		wrote += writeback_sb_inodes(sb, wb, work);
		drop_super(sb);

		/* refer to the same tests at the end of writeback_sb_inodes */
		if (wrote) {
			if (time_is_before_jiffies(start_time + HZ / 10UL))
				break;
			if (work->nr_pages <= 0)
				break;
		}
	}
	/* Leave any unwritten inodes on b_io */
	return wrote;
}

long writeback_inodes_wb(struct bdi_writeback *wb, long nr_pages,
				enum wb_reason reason)
{
	struct wb_writeback_work work = {
		.nr_pages	= nr_pages,
		.sync_mode	= WB_SYNC_NONE,
		.range_cyclic	= 1,
		.reason		= reason,
	};

	spin_lock(&wb->list_lock);
	if (list_empty(&wb->b_io))
		queue_io(wb, &work);
	__writeback_inodes_wb(wb, &work);
	spin_unlock(&wb->list_lock);

	return nr_pages - work.nr_pages;
}

static bool over_bground_thresh(struct backing_dev_info *bdi)
{
	unsigned long background_thresh, dirty_thresh;

	global_dirty_limits(&background_thresh, &dirty_thresh);

	if (global_page_state(NR_FILE_DIRTY) +
	    global_page_state(NR_UNSTABLE_NFS) > background_thresh)
		return true;

	if (bdi_stat(bdi, BDI_RECLAIMABLE) >
				bdi_dirty_limit(bdi, background_thresh))
		return true;

	return false;
}

/*
 * Called under wb->list_lock. If there are multiple wb per bdi,
 * only the flusher working on the first wb should do it.
 */
static void wb_update_bandwidth(struct bdi_writeback *wb,
				unsigned long start_time)
{
	__bdi_update_bandwidth(wb->bdi, 0, 0, 0, 0, 0, start_time);
}

/*
 * Explicit flushing or periodic writeback of "old" data.
 *
 * Define "old": the first time one of an inode's pages is dirtied, we mark the
 * dirtying-time in the inode's address_space.  So this periodic writeback code
 * just walks the superblock inode list, writing back any inodes which are
 * older than a specific point in time.
 *
 * Try to run once per dirty_writeback_interval.  But if a writeback event
 * takes longer than a dirty_writeback_interval interval, then leave a
 * one-second gap.
 *
 * older_than_this takes precedence over nr_to_write.  So we'll only write back
 * all dirty pages if they are all attached to "old" mappings.
 */
static long wb_writeback(struct bdi_writeback *wb,
			 struct wb_writeback_work *work)
{
	unsigned long wb_start = jiffies;
	long nr_pages = work->nr_pages;
	unsigned long oldest_jif;
	struct inode *inode;
	long progress;

	oldest_jif = jiffies;
	work->older_than_this = &oldest_jif;

	spin_lock(&wb->list_lock);
	for (;;) {
		/*
		 * Stop writeback when nr_pages has been consumed
		 */
		if (work->nr_pages <= 0)
			break;

		/*
		 * Background writeout and kupdate-style writeback may
		 * run forever. Stop them if there is other work to do
		 * so that e.g. sync can proceed. They'll be restarted
		 * after the other works are all done.
		 */
		if ((work->for_background || work->for_kupdate) &&
		    !list_empty(&wb->bdi->work_list))
			break;

		/*
		 * For background writeout, stop when we are below the
		 * background dirty threshold
		 */
		if (work->for_background && !over_bground_thresh(wb->bdi))
			break;

		/*
		 * Kupdate and background works are special and we want to
		 * include all inodes that need writing. Livelock avoidance is
		 * handled by these works yielding to any other work so we are
		 * safe.
		 */
		if (work->for_kupdate) {
			oldest_jif = jiffies -
				msecs_to_jiffies(dirty_expire_interval * 10);
		} else if (work->for_background)
			oldest_jif = jiffies;

		trace_writeback_start(wb->bdi, work);
		if (list_empty(&wb->b_io))
			queue_io(wb, work);
		if (work->sb)
			progress = writeback_sb_inodes(work->sb, wb, work);
		else
			progress = __writeback_inodes_wb(wb, work);
		trace_writeback_written(wb->bdi, work);

		wb_update_bandwidth(wb, wb_start);

		/*
		 * Did we write something? Try for more
		 *
		 * Dirty inodes are moved to b_io for writeback in batches.
		 * The completion of the current batch does not necessarily
		 * mean the overall work is done. So we keep looping as long
		 * as made some progress on cleaning pages or inodes.
		 */
		if (progress)
			continue;
		/*
		 * No more inodes for IO, bail
		 */
		if (list_empty(&wb->b_more_io))
			break;
		/*
		 * Nothing written. Wait for some inode to
		 * become available for writeback. Otherwise
		 * we'll just busyloop.
		 */
		if (!list_empty(&wb->b_more_io))  {
			trace_writeback_wait(wb->bdi, work);
			inode = wb_inode(wb->b_more_io.prev);
			spin_lock(&inode->i_lock);
			inode_wait_for_writeback(inode, wb);
			spin_unlock(&inode->i_lock);
		}
	}
	spin_unlock(&wb->list_lock);

	return nr_pages - work->nr_pages;
}

/*
 * Return the next wb_writeback_work struct that hasn't been processed yet.
 */
static struct wb_writeback_work *
get_next_work_item(struct backing_dev_info *bdi)
{
	struct wb_writeback_work *work = NULL;

	spin_lock_bh(&bdi->wb_lock);
	if (!list_empty(&bdi->work_list)) {
		work = list_entry(bdi->work_list.next,
				  struct wb_writeback_work, list);
		list_del_init(&work->list);
	}
	spin_unlock_bh(&bdi->wb_lock);
	return work;
}

/*
 * Add in the number of potentially dirty inodes, because each inode
 * write can dirty pagecache in the underlying blockdev.
 */
static unsigned long get_nr_dirty_pages(void)
{
	return global_page_state(NR_FILE_DIRTY) +
		global_page_state(NR_UNSTABLE_NFS) +
		get_nr_dirty_inodes();
}

static long wb_check_background_flush(struct bdi_writeback *wb)
{
	if (over_bground_thresh(wb->bdi)) {

		struct wb_writeback_work work = {
			.nr_pages	= LONG_MAX,
			.sync_mode	= WB_SYNC_NONE,
			.for_background	= 1,
			.range_cyclic	= 1,
			.reason		= WB_REASON_BACKGROUND,
		};

		return wb_writeback(wb, &work);
	}

	return 0;
}

static long wb_check_old_data_flush(struct bdi_writeback *wb)
{
	unsigned long expired;
	long nr_pages;

	/*
	 * When set to zero, disable periodic writeback
	 */
	if (!dirty_writeback_interval)
		return 0;

	expired = wb->last_old_flush +
			msecs_to_jiffies(dirty_writeback_interval * 10);
	if (time_before(jiffies, expired))
		return 0;

	wb->last_old_flush = jiffies;
	nr_pages = get_nr_dirty_pages();

	if (nr_pages) {
		struct wb_writeback_work work = {
			.nr_pages	= nr_pages,
			.sync_mode	= WB_SYNC_NONE,
			.for_kupdate	= 1,
			.range_cyclic	= 1,
			.reason		= WB_REASON_PERIODIC,
		};

		return wb_writeback(wb, &work);
	}

	return 0;
}

/*
 * Retrieve work items and do the writeback they describe
 */
long wb_do_writeback(struct bdi_writeback *wb, int force_wait)
{
	struct backing_dev_info *bdi = wb->bdi;
	struct wb_writeback_work *work;
	long wrote = 0;

	set_bit(BDI_writeback_running, &wb->bdi->state);
	while ((work = get_next_work_item(bdi)) != NULL) {
		/*
		 * Override sync mode, in case we must wait for completion
		 * because this thread is exiting now.
		 */
		if (force_wait)
			work->sync_mode = WB_SYNC_ALL;

		trace_writeback_exec(bdi, work);

		wrote += wb_writeback(wb, work);

		/*
		 * Notify the caller of completion if this is a synchronous
		 * work item, otherwise just free it.
		 */
		if (work->done)
			complete(work->done);
		else
			kfree(work);
	}

	/*
	 * Check for periodic writeback, kupdated() style
	 */
	wrote += wb_check_old_data_flush(wb);
	wrote += wb_check_background_flush(wb);
	clear_bit(BDI_writeback_running, &wb->bdi->state);

	return wrote;
}

/*
 * Handle writeback of dirty data for the device backed by this bdi. Also
 * wakes up periodically and does kupdated style flushing.
 */
int bdi_writeback_thread(void *data)
{
	struct bdi_writeback *wb = data;
	struct backing_dev_info *bdi = wb->bdi;
	long pages_written;

	current->flags |= PF_SWAPWRITE;
	set_freezable();
	wb->last_active = jiffies;

	/*
	 * Our parent may run at a different priority, just set us to normal
	 */
	set_user_nice(current, 0);

	trace_writeback_thread_start(bdi);

	while (!kthread_freezable_should_stop(NULL)) {
		/*
		 * Remove own delayed wake-up timer, since we are already awake
		 * and we'll take care of the preriodic write-back.
		 */
		del_timer(&wb->wakeup_timer);

		pages_written = wb_do_writeback(wb, 0);

		trace_writeback_pages_written(pages_written);

		if (pages_written)
			wb->last_active = jiffies;

		set_current_state(TASK_INTERRUPTIBLE);
		if (!list_empty(&bdi->work_list) || kthread_should_stop()) {
			__set_current_state(TASK_RUNNING);
			continue;
		}

		if (wb_has_dirty_io(wb) && dirty_writeback_interval)
			schedule_timeout(msecs_to_jiffies(dirty_writeback_interval * 10));
		else {
			/*
			 * We have nothing to do, so can go sleep without any
			 * timeout and save power. When a work is queued or
			 * something is made dirty - we will be woken up.
			 */
			schedule();
		}
	}

	/* Flush any work that raced with us exiting */
	if (!list_empty(&bdi->work_list))
		wb_do_writeback(wb, 1);

	trace_writeback_thread_stop(bdi);
	return 0;
}


/*
 * Start writeback of `nr_pages' pages.  If `nr_pages' is zero, write back
 * the whole world.
 */
void wakeup_flusher_threads(long nr_pages, enum wb_reason reason)
{
	struct backing_dev_info *bdi;

	if (!nr_pages) {
		nr_pages = global_page_state(NR_FILE_DIRTY) +
				global_page_state(NR_UNSTABLE_NFS);
	}

	rcu_read_lock();
	list_for_each_entry_rcu(bdi, &bdi_list, bdi_list) {
		if (!bdi_has_dirty_io(bdi))
			continue;
		__bdi_start_writeback(bdi, nr_pages, false, reason);
	}
	rcu_read_unlock();
}

static noinline void block_dump___mark_inode_dirty(struct inode *inode)
{
	if (inode->i_ino || strcmp(inode->i_sb->s_id, "bdev")) {
		struct dentry *dentry;
		const char *name = "?";

		dentry = d_find_alias(inode);
		if (dentry) {
			spin_lock(&dentry->d_lock);
			name = (const char *) dentry->d_name.name;
		}
		printk(KERN_DEBUG
		       "%s(%d): dirtied inode %lu (%s) on %s\n",
		       current->comm, task_pid_nr(current), inode->i_ino,
		       name, inode->i_sb->s_id);
		if (dentry) {
			spin_unlock(&dentry->d_lock);
			dput(dentry);
		}
	}
}

/**
 *	__mark_inode_dirty -	internal function
 *	@inode: inode to mark
 *	@flags: what kind of dirty (i.e. I_DIRTY_SYNC)
 *	Mark an inode as dirty. Callers should use mark_inode_dirty or
 *  	mark_inode_dirty_sync.
 *
 * Put the inode on the super block's dirty list.
 *
 * CAREFUL! We mark it dirty unconditionally, but move it onto the
 * dirty list only if it is hashed or if it refers to a blockdev.
 * If it was not hashed, it will never be added to the dirty list
 * even if it is later hashed, as it will have been marked dirty already.
 *
 * In short, make sure you hash any inodes _before_ you start marking
 * them dirty.
 *
 * Note that for blockdevs, inode->dirtied_when represents the dirtying time of
 * the block-special inode (/dev/hda1) itself.  And the ->dirtied_when field of
 * the kernel-internal blockdev inode represents the dirtying time of the
 * blockdev's pages.  This is why for I_DIRTY_PAGES we always use
 * page->mapping->host, so the page-dirtying time is recorded in the internal
 * blockdev inode.
 */
void __mark_inode_dirty(struct inode *inode, int flags)
{
	struct super_block *sb = inode->i_sb;
	struct backing_dev_info *bdi = NULL;

	/*
	 * Don't do this for I_DIRTY_PAGES - that doesn't actually
	 * dirty the inode itself
	 */
	if (flags & (I_DIRTY_SYNC | I_DIRTY_DATASYNC)) {
		if (sb->s_op->dirty_inode)
			sb->s_op->dirty_inode(inode, flags);
	}

	/*
	 * make sure that changes are seen by all cpus before we test i_state
	 * -- mikulas
	 */
	smp_mb();

	/* avoid the locking if we can */
	if ((inode->i_state & flags) == flags)
		return;

	if (unlikely(block_dump))
		block_dump___mark_inode_dirty(inode);

	spin_lock(&inode->i_lock);
	if ((inode->i_state & flags) != flags) {
		const int was_dirty = inode->i_state & I_DIRTY;

		inode->i_state |= flags;

		/*
		 * If the inode is being synced, just update its dirty state.
		 * The unlocker will place the inode on the appropriate
		 * superblock list, based upon its state.
		 */
		if (inode->i_state & I_SYNC)
			goto out_unlock_inode;

		/*
		 * Only add valid (hashed) inodes to the superblock's
		 * dirty list.  Add blockdev inodes as well.
		 */
		if (!S_ISBLK(inode->i_mode)) {
			if (inode_unhashed(inode))
				goto out_unlock_inode;
		}
		if (inode->i_state & I_FREEING)
			goto out_unlock_inode;

		/*
		 * If the inode was already on b_dirty/b_io/b_more_io, don't
		 * reposition it (that would break b_dirty time-ordering).
		 */
		if (!was_dirty) {
			bool wakeup_bdi = false;
			bdi = inode_to_bdi(inode);

			if (bdi_cap_writeback_dirty(bdi)) {
				WARN(!test_bit(BDI_registered, &bdi->state),
				     "bdi-%s not registered\n", bdi->name);

				/*
				 * If this is the first dirty inode for this
				 * bdi, we have to wake-up the corresponding
				 * bdi thread to make sure background
				 * write-back happens later.
				 */
				if (!wb_has_dirty_io(&bdi->wb))
					wakeup_bdi = true;
			}

			spin_unlock(&inode->i_lock);
			spin_lock(&bdi->wb.list_lock);
			inode->dirtied_when = jiffies;
			list_move(&inode->i_wb_list, &bdi->wb.b_dirty);
			spin_unlock(&bdi->wb.list_lock);

			if (wakeup_bdi)
				bdi_wakeup_thread_delayed(bdi);
			return;
		}
	}
out_unlock_inode:
	spin_unlock(&inode->i_lock);

}
EXPORT_SYMBOL(__mark_inode_dirty);

/*
 * Write out a superblock's list of dirty inodes.  A wait will be performed
 * upon no inodes, all inodes or the final one, depending upon sync_mode.
 *
 * If older_than_this is non-NULL, then only write out inodes which
 * had their first dirtying at a time earlier than *older_than_this.
 *
 * If `bdi' is non-zero then we're being asked to writeback a specific queue.
 * This function assumes that the blockdev superblock's inodes are backed by
 * a variety of queues, so all inodes are searched.  For other superblocks,
 * assume that all inodes are backed by the same queue.
 *
 * The inodes to be written are parked on bdi->b_io.  They are moved back onto
 * bdi->b_dirty as they are selected for writing.  This way, none can be missed
 * on the writer throttling path, and we get decent balancing between many
 * throttled threads: we don't want them all piling up on inode_sync_wait.
 */
static void wait_sb_inodes(struct super_block *sb)
{
	struct inode *inode, *old_inode = NULL;

	/*
	 * We need to be protected against the filesystem going from
	 * r/o to r/w or vice versa.
	 */
	WARN_ON(!rwsem_is_locked(&sb->s_umount));

	spin_lock(&inode_sb_list_lock);

	/*
	 * Data integrity sync. Must wait for all pages under writeback,
	 * because there may have been pages dirtied before our sync
	 * call, but which had writeout started before we write it out.
	 * In which case, the inode may not be on the dirty list, but
	 * we still have to wait for that writeout.
	 */
	list_for_each_entry(inode, &sb->s_inodes, i_sb_list) {
		struct address_space *mapping = inode->i_mapping;

		spin_lock(&inode->i_lock);
		if ((inode->i_state & (I_FREEING|I_WILL_FREE|I_NEW)) ||
		    (mapping->nrpages == 0)) {
			spin_unlock(&inode->i_lock);
			continue;
		}
		__iget(inode);
		spin_unlock(&inode->i_lock);
		spin_unlock(&inode_sb_list_lock);

		/*
		 * We hold a reference to 'inode' so it couldn't have been
		 * removed from s_inodes list while we dropped the
		 * inode_sb_list_lock.  We cannot iput the inode now as we can
		 * be holding the last reference and we cannot iput it under
		 * inode_sb_list_lock. So we keep the reference and iput it
		 * later.
		 */
		iput(old_inode);
		old_inode = inode;

		filemap_fdatawait(mapping);

		cond_resched();

		spin_lock(&inode_sb_list_lock);
	}
	spin_unlock(&inode_sb_list_lock);
	iput(old_inode);
}

/**
 * writeback_inodes_sb_nr -	writeback dirty inodes from given super_block
 * @sb: the superblock
 * @nr: the number of pages to write
 * @reason: reason why some writeback work initiated
 *
 * Start writeback on some inodes on this super_block. No guarantees are made
 * on how many (if any) will be written, and this function does not wait
 * for IO completion of submitted IO.
 */
void writeback_inodes_sb_nr(struct super_block *sb,
			    unsigned long nr,
			    enum wb_reason reason)
{
	DECLARE_COMPLETION_ONSTACK(done);
	struct wb_writeback_work work = {
		.sb			= sb,
		.sync_mode		= WB_SYNC_NONE,
		.tagged_writepages	= 1,
		.done			= &done,
		.nr_pages		= nr,
		.reason			= reason,
	};

	WARN_ON(!rwsem_is_locked(&sb->s_umount));
	bdi_queue_work(sb->s_bdi, &work);
	wait_for_completion(&done);
}
EXPORT_SYMBOL(writeback_inodes_sb_nr);

/**
 * writeback_inodes_sb	-	writeback dirty inodes from given super_block
 * @sb: the superblock
 * @reason: reason why some writeback work was initiated
 *
 * Start writeback on some inodes on this super_block. No guarantees are made
 * on how many (if any) will be written, and this function does not wait
 * for IO completion of submitted IO.
 */
void writeback_inodes_sb(struct super_block *sb, enum wb_reason reason)
{
	return writeback_inodes_sb_nr(sb, get_nr_dirty_pages(), reason);
}
EXPORT_SYMBOL(writeback_inodes_sb);

/**
 * writeback_inodes_sb_if_idle	-	start writeback if none underway
 * @sb: the superblock
 * @reason: reason why some writeback work was initiated
 *
 * Invoke writeback_inodes_sb if no writeback is currently underway.
 * Returns 1 if writeback was started, 0 if not.
 */
int writeback_inodes_sb_if_idle(struct super_block *sb, enum wb_reason reason)
{
	if (!writeback_in_progress(sb->s_bdi)) {
		down_read(&sb->s_umount);
		writeback_inodes_sb(sb, reason);
		up_read(&sb->s_umount);
		return 1;
	} else
		return 0;
}
EXPORT_SYMBOL(writeback_inodes_sb_if_idle);

/**
 * writeback_inodes_sb_if_idle	-	start writeback if none underway
 * @sb: the superblock
 * @nr: the number of pages to write
 * @reason: reason why some writeback work was initiated
 *
 * Invoke writeback_inodes_sb if no writeback is currently underway.
 * Returns 1 if writeback was started, 0 if not.
 */
int writeback_inodes_sb_nr_if_idle(struct super_block *sb,
				   unsigned long nr,
				   enum wb_reason reason)
{
	if (!writeback_in_progress(sb->s_bdi)) {
		down_read(&sb->s_umount);
		writeback_inodes_sb_nr(sb, nr, reason);
		up_read(&sb->s_umount);
		return 1;
	} else
		return 0;
}
EXPORT_SYMBOL(writeback_inodes_sb_nr_if_idle);

/**
 * sync_inodes_sb	-	sync sb inode pages
 * @sb: the superblock
 *
 * This function writes and waits on any dirty inode belonging to this
 * super_block.
 */
void sync_inodes_sb(struct super_block *sb)
{
	DECLARE_COMPLETION_ONSTACK(done);
	struct wb_writeback_work work = {
		.sb		= sb,
		.sync_mode	= WB_SYNC_ALL,
		.nr_pages	= LONG_MAX,
		.range_cyclic	= 0,
		.done		= &done,
		.reason		= WB_REASON_SYNC,
	};

	WARN_ON(!rwsem_is_locked(&sb->s_umount));

	bdi_queue_work(sb->s_bdi, &work);
	wait_for_completion(&done);

	wait_sb_inodes(sb);
}
EXPORT_SYMBOL(sync_inodes_sb);

/**
 * write_inode_now	-	write an inode to disk
 * @inode: inode to write to disk
 * @sync: whether the write should be synchronous or not
 *
 * This function commits an inode to disk immediately if it is dirty. This is
 * primarily needed by knfsd.
 *
 * The caller must either have a ref on the inode or must have set I_WILL_FREE.
 */
int write_inode_now(struct inode *inode, int sync)
{
	struct bdi_writeback *wb = &inode_to_bdi(inode)->wb;
	int ret;
	struct writeback_control wbc = {
		.nr_to_write = LONG_MAX,
		.sync_mode = sync ? WB_SYNC_ALL : WB_SYNC_NONE,
		.range_start = 0,
		.range_end = LLONG_MAX,
	};

	if (!mapping_cap_writeback_dirty(inode->i_mapping))
		wbc.nr_to_write = 0;

	might_sleep();
	spin_lock(&wb->list_lock);
	spin_lock(&inode->i_lock);
	ret = writeback_single_inode(inode, wb, &wbc);
	spin_unlock(&inode->i_lock);
	spin_unlock(&wb->list_lock);
	if (sync)
		inode_sync_wait(inode);
	return ret;
}
EXPORT_SYMBOL(write_inode_now);

/**
 * sync_inode - write an inode and its pages to disk.
 * @inode: the inode to sync
 * @wbc: controls the writeback mode
 *
 * sync_inode() will write an inode and its pages to disk.  It will also
 * correctly update the inode on its superblock's dirty inode lists and will
 * update inode->i_state.
 *
 * The caller must have a ref on the inode.
 */
int sync_inode(struct inode *inode, struct writeback_control *wbc)
{
	struct bdi_writeback *wb = &inode_to_bdi(inode)->wb;
	int ret;

	spin_lock(&wb->list_lock);
	spin_lock(&inode->i_lock);
	ret = writeback_single_inode(inode, wb, wbc);
	spin_unlock(&inode->i_lock);
	spin_unlock(&wb->list_lock);
	return ret;
}
EXPORT_SYMBOL(sync_inode);

/**
 * sync_inode_metadata - write an inode to disk
 * @inode: the inode to sync
 * @wait: wait for I/O to complete.
 *
 * Write an inode to disk and adjust its dirty state after completion.
 *
 * Note: only writes the actual inode, no associated data or other metadata.
 */
int sync_inode_metadata(struct inode *inode, int wait)
{
	struct writeback_control wbc = {
		.sync_mode = wait ? WB_SYNC_ALL : WB_SYNC_NONE,
		.nr_to_write = 0, /* metadata-only */
	};

	return sync_inode(inode, &wbc);
}
EXPORT_SYMBOL(sync_inode_metadata);<|MERGE_RESOLUTION|>--- conflicted
+++ resolved
@@ -52,17 +52,6 @@
 	struct completion *done;	/* set if the caller waits */
 };
 
-<<<<<<< HEAD
-/*
- * Include the creation of the trace points after defining the
- * wb_writeback_work structure so that the definition remains local to this
- * file.
- */
-#define CREATE_TRACE_POINTS
-#include <trace/events/writeback.h>
-
-=======
->>>>>>> e2920638
 /*
  * We don't actually have pdflush, but this one is exported though /proc...
  */
