--- conflicted
+++ resolved
@@ -47,10 +47,6 @@
 #define ACPI_SIG_SBST           "SBST"	/* Smart Battery Specification Table */
 #define ACPI_SIG_SDEI           "SDEI"	/* Software Delegated Exception Interface Table */
 #define ACPI_SIG_SDEV           "SDEV"	/* Secure Devices table */
-<<<<<<< HEAD
-#define ACPI_SIG_NHLT           "NHLT"	/* Non-HDAudio Link Table */
-=======
->>>>>>> df0cc57e
 #define ACPI_SIG_SVKL           "SVKL"	/* Storage Volume Key Location Table */
 
 /*
