--- conflicted
+++ resolved
@@ -1133,10 +1133,7 @@
 #define KVM_CAP_VM_MOVE_ENC_CONTEXT_FROM 206
 #define KVM_CAP_VM_GPA_BITS 207
 #define KVM_CAP_XSAVE2 208
-<<<<<<< HEAD
-=======
 #define KVM_CAP_SYS_ATTRIBUTES 209
->>>>>>> ed9f4f96
 
 #ifdef KVM_CAP_IRQ_ROUTING
 
@@ -1627,9 +1624,6 @@
 #define KVM_S390_NORMAL_RESET	_IO(KVMIO,   0xc3)
 #define KVM_S390_CLEAR_RESET	_IO(KVMIO,   0xc4)
 
-/* Available with KVM_CAP_XSAVE2 */
-#define KVM_GET_XSAVE2		  _IOR(KVMIO,  0xcf, struct kvm_xsave)
-
 struct kvm_s390_pv_sec_parm {
 	__u64 origin;
 	__u64 length;
