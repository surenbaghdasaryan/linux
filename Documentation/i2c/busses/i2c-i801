Kernel driver i2c-i801

Supported adapters:
  * Intel 82801AA and 82801AB (ICH and ICH0 - part of the
    '810' and '810E' chipsets)
  * Intel 82801BA (ICH2 - part of the '815E' chipset)
  * Intel 82801CA/CAM (ICH3)
  * Intel 82801DB (ICH4) (HW PEC supported)
  * Intel 82801EB/ER (ICH5) (HW PEC supported)
  * Intel 6300ESB
  * Intel 82801FB/FR/FW/FRW (ICH6)
  * Intel 82801G (ICH7)
  * Intel 631xESB/632xESB (ESB2)
  * Intel 82801H (ICH8)
  * Intel 82801I (ICH9)
  * Intel EP80579 (Tolapai)
  * Intel 82801JI (ICH10)
  * Intel 5/3400 Series (PCH)
  * Intel 6 Series (PCH)
  * Intel Patsburg (PCH)
  * Intel DH89xxCC (PCH)
  * Intel Panther Point (PCH)
  * Intel Lynx Point (PCH)
  * Intel Lynx Point-LP (PCH)
  * Intel Avoton (SOC)
  * Intel Wellsburg (PCH)
  * Intel Coleto Creek (PCH)
  * Intel Wildcat Point (PCH)
  * Intel Wildcat Point-LP (PCH)
  * Intel BayTrail (SOC)
  * Intel Sunrise Point-H (PCH)
  * Intel Sunrise Point-LP (PCH)
  * Intel DNV (SOC)
  * Intel Broxton (SOC)
  * Intel Lewisburg (PCH)
  * Intel Gemini Lake (SOC)
  * Intel Cannon Lake-H (PCH)
  * Intel Cannon Lake-LP (PCH)
<<<<<<< HEAD
=======
  * Intel Cedar Fork (PCH)
>>>>>>> bb176f67
   Datasheets: Publicly available at the Intel website

On Intel Patsburg and later chipsets, both the normal host SMBus controller
and the additional 'Integrated Device Function' controllers are supported.

Authors: 
	Mark Studebaker <mdsxyz123@yahoo.com>
	Jean Delvare <jdelvare@suse.de>


Module Parameters
-----------------

* disable_features (bit vector)
Disable selected features normally supported by the device. This makes it
possible to work around possible driver or hardware bugs if the feature in
question doesn't work as intended for whatever reason. Bit values:
 0x01  disable SMBus PEC
 0x02  disable the block buffer
 0x08  disable the I2C block read functionality
 0x10  don't use interrupts


Description
-----------

The ICH (properly known as the 82801AA), ICH0 (82801AB), ICH2 (82801BA),
ICH3 (82801CA/CAM) and later devices (PCH) are Intel chips that are a part of
Intel's '810' chipset for Celeron-based PCs, '810E' chipset for
Pentium-based PCs, '815E' chipset, and others.

The ICH chips contain at least SEVEN separate PCI functions in TWO logical
PCI devices. An output of lspci will show something similar to the
following:

  00:1e.0 PCI bridge: Intel Corporation: Unknown device 2418 (rev 01)
  00:1f.0 ISA bridge: Intel Corporation: Unknown device 2410 (rev 01)
  00:1f.1 IDE interface: Intel Corporation: Unknown device 2411 (rev 01)
  00:1f.2 USB Controller: Intel Corporation: Unknown device 2412 (rev 01)
  00:1f.3 Unknown class [0c05]: Intel Corporation: Unknown device 2413 (rev 01)

The SMBus controller is function 3 in device 1f. Class 0c05 is SMBus Serial
Controller.

The ICH chips are quite similar to Intel's PIIX4 chip, at least in the
SMBus controller.


Process Call Support
--------------------

Not supported.


I2C Block Read Support
----------------------

I2C block read is supported on the 82801EB (ICH5) and later chips.


SMBus 2.0 Support
-----------------

The 82801DB (ICH4) and later chips support several SMBus 2.0 features.


Interrupt Support
-----------------

PCI interrupt support is supported on the 82801EB (ICH5) and later chips.


Hidden ICH SMBus
----------------

If your system has an Intel ICH south bridge, but you do NOT see the
SMBus device at 00:1f.3 in lspci, and you can't figure out any way in the
BIOS to enable it, it means it has been hidden by the BIOS code. Asus is
well known for first doing this on their P4B motherboard, and many other
boards after that. Some vendor machines are affected as well.

The first thing to try is the "i2c_ec" ACPI driver. It could be that the
SMBus was hidden on purpose because it'll be driven by ACPI. If the
i2c_ec driver works for you, just forget about the i2c-i801 driver and
don't try to unhide the ICH SMBus. Even if i2c_ec doesn't work, you
better make sure that the SMBus isn't used by the ACPI code. Try loading
the "fan" and "thermal" drivers, and check in /proc/acpi/fan and
/proc/acpi/thermal_zone. If you find anything there, it's likely that
the ACPI is accessing the SMBus and it's safer not to unhide it. Only
once you are certain that ACPI isn't using the SMBus, you can attempt
to unhide it.

In order to unhide the SMBus, we need to change the value of a PCI
register before the kernel enumerates the PCI devices. This is done in
drivers/pci/quirks.c, where all affected boards must be listed (see
function asus_hides_smbus_hostbridge.) If the SMBus device is missing,
and you think there's something interesting on the SMBus (e.g. a
hardware monitoring chip), you need to add your board to the list.

The motherboard is identified using the subvendor and subdevice IDs of the
host bridge PCI device. Get yours with "lspci -n -v -s 00:00.0":

00:00.0 Class 0600: 8086:2570 (rev 02)
        Subsystem: 1043:80f2
        Flags: bus master, fast devsel, latency 0
        Memory at fc000000 (32-bit, prefetchable) [size=32M]
        Capabilities: [e4] #09 [2106]
        Capabilities: [a0] AGP version 3.0

Here the host bridge ID is 2570 (82865G/PE/P), the subvendor ID is 1043
(Asus) and the subdevice ID is 80f2 (P4P800-X). You can find the symbolic
names for the bridge ID and the subvendor ID in include/linux/pci_ids.h,
and then add a case for your subdevice ID at the right place in
drivers/pci/quirks.c. Then please give it very good testing, to make sure
that the unhidden SMBus doesn't conflict with e.g. ACPI.

If it works, proves useful (i.e. there are usable chips on the SMBus)
and seems safe, please submit a patch for inclusion into the kernel.

Note: There's a useful script in lm_sensors 2.10.2 and later, named
unhide_ICH_SMBus (in prog/hotplug), which uses the fakephp driver to
temporarily unhide the SMBus without having to patch and recompile your
kernel. It's very convenient if you just want to check if there's
anything interesting on your hidden ICH SMBus.


**********************
The lm_sensors project gratefully acknowledges the support of Texas
Instruments in the initial development of this driver.

The lm_sensors project gratefully acknowledges the support of Intel in the
development of SMBus 2.0 / ICH4 features of this driver.<|MERGE_RESOLUTION|>--- conflicted
+++ resolved
@@ -36,10 +36,7 @@
   * Intel Gemini Lake (SOC)
   * Intel Cannon Lake-H (PCH)
   * Intel Cannon Lake-LP (PCH)
-<<<<<<< HEAD
-=======
   * Intel Cedar Fork (PCH)
->>>>>>> bb176f67
    Datasheets: Publicly available at the Intel website
 
 On Intel Patsburg and later chipsets, both the normal host SMBus controller
